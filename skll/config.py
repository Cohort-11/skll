--- conflicted
+++ resolved
@@ -852,11 +852,7 @@
     #      instead of the value contained in `grid_search_folds`.
     #  (b) if the task is `cross_validate` and an external fold mapping is specified
     #      then use that mapping for the outer CV loop and for the inner grid-search
-<<<<<<< HEAD
-    #      loop. However, if  `use_folds_file_for_grid_search` is `False, do not
-=======
     #      loop. However, if  `use_folds_file_for_grid_search` is `False`, do not
->>>>>>> 0e629aa4
     #      use the fold mapping for the inner loop.
     cv_folds = None
     if task in ['train', 'evaluate', 'predict'] and specified_folds_mapping:
