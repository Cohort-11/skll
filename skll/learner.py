--- conflicted
+++ resolved
@@ -1431,8 +1431,7 @@
                 cv_folds, examples.labels)
 
             stratified = (stratified and
-<<<<<<< HEAD
-                          not issubclass(self._model_type, RegressorMixin))
+                          self.model_type._estimator_type == 'classifier')
             if stratified:
                 kfold = StratifiedKFold(examples.labels, n_folds=cv_folds)   
             else:
@@ -1440,12 +1439,6 @@
                               n_folds=cv_folds,
                               random_state=random_state)
         # Otherwise cv_volds is a dict
-=======
-                          self.model_type._estimator_type == 'classifier')
-            kfold = (StratifiedKFold(examples.labels, n_folds=cv_folds) if
-                     stratified else KFold(len(examples.labels),
-                                           n_folds=cv_folds))
->>>>>>> 927c460a
         else:
             # if we have a mapping from IDs to folds, use it for the overall
             # cross-validation as well as the grid search within each
