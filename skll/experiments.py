--- conflicted
+++ resolved
@@ -172,14 +172,11 @@
           file=output_file)
     print('Using Folds File: {}'.format(isinstance(lrd['cv_folds'], dict)),
           file=output_file)
-<<<<<<< HEAD
     print('Scikit-learn Verion: {}'.format(lrd['scikit_learn_version']),
           file=output_file)
-=======
     print('Start Timestamp: {}'.format(lrd['start_timestamp']), file=output_file)
     print('End Timestamp: {}'.format(lrd['end_timestamp']), file=output_file)
     print('Total Time: {}'.format(lrd['total_time']), file=output_file)
->>>>>>> 6cce9263
     print('\n', file=output_file)
 
     for lrd in learner_result_dicts:
