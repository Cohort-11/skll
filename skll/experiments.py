# Copyright (C) 2012-2013 Educational Testing Service

# This file is part of SciKit-Learn Laboratory.

# SciKit-Learn Laboratory is free software: you can redistribute it and/or
# modify it under the terms of the GNU General Public License as published by
# the Free Software Foundation, either version 3 of the License, or (at your
# option) any later version.

# SciKit-Learn Laboratory is distributed in the hope that it will be useful,
# but WITHOUT ANY WARRANTY; without even the implied warranty of
# MERCHANTABILITY or FITNESS FOR A PARTICULAR PURPOSE.  See the
# GNU General Public License for more details.

# You should have received a copy of the GNU General Public License along with
# SciKit-Learn Laboratory.  If not, see <http://www.gnu.org/licenses/>.

'''
Functions related to running experiments and parsing configuration files.

:author: Dan Blanchard (dblanchard@ets.org)
:author: Michael Heilman (mheilman@ets.org)
:author: Nitin Madnani (nmadnani@ets.org)
'''

from __future__ import absolute_import, print_function, unicode_literals

import csv
import datetime
import errno
import itertools
import json
import logging
import math
import os
import re
import sys
from collections import defaultdict
from io import open
from multiprocessing import Pool

import configparser  # Backported version from Python 3
import numpy as np
import scipy.sparse as sp
from prettytable import PrettyTable, ALL
from six import string_types, iterkeys, iteritems  # Python 2/3
from six.moves import zip
from sklearn.metrics import SCORERS

from skll.data import ExamplesTuple, load_examples
from skll.learner import Learner, MAX_CONCURRENT_PROCESSES

_VALID_TASKS = frozenset(['predict', 'train_only',
                          'evaluate', 'cross_validate'])

# Map from learner short names to full names
_SHORT_NAMES = {'logistic': 'LogisticRegression',
                'svm_linear': 'LinearSVC',
                'svm_radial': 'SVC',
                'naivebayes': 'MultinomialNB',
                'dtree': 'DecisionTreeClassifier',
                'rforest': 'RandomForestClassifier',
                'gradient': 'GradientBoostingClassifier',
                'ridge': 'Ridge',
                'rescaled_ridge': 'RescaledRidge',
                'svr_linear': 'SVR',
                'rescaled_svr_linear': 'RescaledSVR',
                'gb_regressor': 'GradientBoostingRegressor'}


def _get_stat_float(class_result_dict, stat):
    '''
    Little helper for getting output for precision, recall, and f-score
    columns in confusion matrix.

    :param class_result_dict: Dictionary containing the stat we'd like
                              to retrieve for a particular class.
    :type class_result_dict: dict
    :param stat: The statistic we're looking for in the dictionary.
    :type stat: str

    :return: The value of the stat if it's in the dictionary, and NaN
             otherwise.
    :rtype: float
    '''
    if stat in class_result_dict and class_result_dict[stat] is not None:
        return class_result_dict[stat]
    else:
        return float('nan')


def _write_summary_file(result_json_paths, output_file):
    '''
    Function to take a list of paths to individual result
    json files and returns a single file that summarizes
    all of them.

    :param result_json_paths: A list of paths to the
                              individual result json files.
    :type result_json_paths: list
    :return output_file: The output file to contain a summary
                        of the individual result files.
    :type output_file: file
    '''
    learner_result_dicts = []
    for json_path in result_json_paths:
        if not os.path.exists(json_path):
            raise IOError(errno.ENOENT, (('JSON file {} not found'
                                          .format(json_path))))
        else:
            with open(json_path, 'r') as json_file:
                learner_result_dicts.extend(json.load(json_file))

    header = sorted(set(learner_result_dicts[0].keys()) - {'result_table', 'descriptive', 'comparative'})
    writer = csv.DictWriter(output_file, header, extrasaction='ignore',
                            dialect=csv.excel_tab)
    writer.writeheader()
    for lrd in learner_result_dicts:
        writer.writerow(lrd)

    output_file.flush()


def _print_fancy_output(learner_result_dicts, output_file=sys.stdout):
    '''
    Function to take all of the results from all of the folds and print
    nice tables with the results.
    '''

    lrd = learner_result_dicts[0]
    print('Experiment Name: {}'.format(lrd['experiment_name']), file=output_file)
    print('Timestamp: {}'.format(lrd['timestamp']), file=output_file)
    print('Training Set: {}'.format(lrd['train_set_name']), file=output_file)
    print('Test Set: {}'.format(lrd['test_set_name']), file=output_file)
    print('Feature Set: {}'.format(lrd['featureset']), file=output_file)
    print('Learner: {}'.format(lrd['given_learner']), file=output_file)
    print('Task: {}'.format(lrd['task']), file=output_file)
    print('Scaling: {}'.format(lrd['scaling']), file=output_file)
    print('Grid Search: {}'.format(lrd['grid_search']), file=output_file)
    print('Grid Objective: {}'.format(lrd['grid_objective']), file=output_file)
    print('\n', file=output_file)

    for lrd in learner_result_dicts:
        print('Fold: {}'.format(lrd['fold']), file=output_file)
        print('Model Parameters: {}'.format(lrd.get('model_params', '')),
              file=output_file)
        print('Grid search score = {}'.format(lrd.get('grid_score', '')),
              file=output_file)
        if 'result_table' in lrd:
            print(lrd['result_table'], file=output_file)
            print('Accuracy = {}'.format(lrd['accuracy']),
                  file=output_file)
        if 'descriptive' in lrd:
            print('Descriptive statistics:', file=output_file)
            for desc_stat in ['min', 'max', 'avg', 'std']:
                print(' {}: {: .4f} (actual), {: .4f} (predicted)'.format(desc_stat.title(),
                                                                          lrd['descriptive']['actual'][desc_stat],
                                                                          lrd['descriptive']['predicted'][desc_stat]), file=output_file)
            print('Pearson:{: f}'.format(lrd['comparative']['pearson']), file=output_file)
        print('Objective function score = {}'.format(lrd['score']),
              file=output_file)
        print('', file=output_file)


def _parse_config_file(config_path):
    '''
    Parses a SKLL experiment configuration file with the given path.
    '''
    # initialize config parser
    config = configparser.ConfigParser({'test_location': '',
                                        'log': '',
                                        'results': '',
                                        'predictions': '',
                                        'models': '',
                                        'grid_search': 'False',
                                        'objective': "f1_score_micro",
                                        'scale_features': 'False',
                                        'probability': 'False',
                                        'fixed_parameters': '[]',
                                        'param_grids': '[]',
                                        'pos_label_str': '',
                                        'featureset_names': '[]',
                                        'use_dense_features': 'False',
                                        'min_feature_count': '1',
                                        'grid_search_jobs': '0',
                                        'cv_folds_location': '',
                                        'suffix': '',
                                        'classifiers': '',
                                        'tsv_label': 'y'})

    if not os.path.exists(config_path):
        raise IOError(errno.ENOENT, "The config file doesn't exist.",
                      config_path)

    config.read(config_path)
    return config


def _load_featureset(dirpath, featureset, suffix, tsv_label='y'):
    '''
    loads a list of feature files and merges them.
    '''

    # Load a list of lists of examples, one list of examples per featureset.
    file_names = [os.path.join(dirpath, featfile + suffix) for featfile
                  in featureset]
    example_tuples = [load_examples(file_name, tsv_label=tsv_label) for file_name in
                      file_names]

    # Check that the IDs are unique within each file.
    for file_name, examples in zip(file_names, example_tuples):
        ex_ids = examples.ids
        if len(ex_ids) != len(set(ex_ids)):
            raise ValueError(('The example IDs are not unique in ' +
                              '{}.').format(file_name))

    # Check that the different feature files have the same IDs.
    # To do this, make a sorted tuple of unique IDs for each feature file,
    # and then make sure they are all the same by making sure the set has one
    # item in it.
    mismatch_num = len({tuple(sorted(examples.ids)) for examples in
                        example_tuples})
    if mismatch_num != 1:
        raise ValueError(('The sets of example IDs in {} feature files do ' +
                          'not match').format(mismatch_num))

    # Make sure there is a unique label for every example (or no label, for
    # "unseen" examples).
    # To do this, find the unique (id, y) tuples, and then make sure that all
    # those ids are unique.
    unique_tuples = set(itertools.chain(*[[(curr_id, curr_label) for curr_id,
                                           curr_label in zip(examples.ids,
                                                             examples.classes)]
                                          for examples in example_tuples]))
    if len({tup[0] for tup in unique_tuples}) != len(unique_tuples):
        raise ValueError('At least two feature files have different labels ' +
                         '(i.e., y values) for the same ID.')

    # Now, create the final ExamplesTuple of examples with merged features
    merged_vectorizer = None
    merged_features = None
    merged_ids = None
    merged_classes = None
    for ids, classes, features, feat_vectorizer in example_tuples:
        # Combine feature matrices and vectorizers
        if merged_features is not None:
            # Check for duplicate feature names
            if (set(merged_vectorizer.get_feature_names()) &
                    set(feat_vectorizer.get_feature_names())):
                raise ValueError('Two feature files have the same feature!')

            num_merged = merged_features.shape[1]
            merged_features = sp.hstack([merged_features, features], 'csr')

            # dictvectorizer sorts the vocabularies within each file
            for feat_name, index in sorted(feat_vectorizer.vocabulary_.items(),
                                           key=lambda x: x[1]):
                merged_vectorizer.vocabulary_[feat_name] = index + num_merged
                merged_vectorizer.feature_names_.append(feat_name)
        else:
            merged_features = features
            merged_vectorizer = feat_vectorizer

        # IDs should be the same for each ExamplesTuple, so only store once
        if merged_ids is None:
            merged_ids = ids
        # Check that IDs are in the same order
        elif not np.all(merged_ids == ids):
            raise ValueError('IDs are not in the same order in each feature ' +
                             'file!')

        # Classes should be the same for each ExamplesTuple, so only store once
        if merged_classes is None:
            merged_classes = classes
        # Check that classes don't conflict, when specified
        elif classes is not None and not np.all(merged_classes == classes):
            raise ValueError('Feature files have conflicting labels for ' +
                             'examples with the same ID!')

    # Ensure that at least one file had classes
    if merged_classes is None:
        raise ValueError('No feature files in feature set contain class' +
                         'labels!')

    return ExamplesTuple(merged_ids, merged_classes, merged_features,
                         merged_vectorizer)


def _classify_featureset(args):
    ''' Classification job to be submitted to grid '''

    # Extract all the arguments.
    # (There doesn't seem to be a better way to do this since one can't specify
    # required keyword arguments.)
    experiment_name = args.pop("experiment_name")
    task = args.pop("task")
    jobname = args.pop("jobname")
    featureset = args.pop("featureset")
    given_learner = args.pop("given_learner")
    train_path = args.pop("train_path")
    test_path = args.pop("test_path")
    train_set_name = args.pop("train_set_name")
    test_set_name = args.pop("test_set_name")
    modelpath = args.pop("modelpath")
    prediction_prefix = args.pop("prediction_prefix")
    grid_search = args.pop("grid_search")
    grid_objective = args.pop("grid_objective")
    do_scale_features = args.pop("do_scale_features")
    suffix = args.pop("suffix")
    log_path = args.pop("log_path")
    probability = args.pop("probability")
    resultspath = args.pop("resultspath")
    fixed_parameters = args.pop("fixed_parameters")
    param_grid = args.pop("param_grid")
    pos_label_str = args.pop("pos_label_str")
    overwrite = args.pop("overwrite")
    use_dense_features = args.pop("use_dense_features")
    min_feature_count = args.pop("min_feature_count")
    grid_search_jobs = args.pop("grid_search_jobs")
    cv_folds = args.pop("cv_folds")
    tsv_label = args.pop("tsv_label")
    if args:
        raise ValueError("Extra arguments passed: {}".format(args.keys()))

    timestamp = datetime.datetime.now().strftime('%d %b %Y %H:%M:%S')

    with open(log_path, 'w') as log_file:

        # logging
        print("Task: {}".format(task), file=log_file)
        if task == 'cross_validate':
            print("Cross-validating on {}, feature set {} ...".format(
                train_set_name, featureset), file=log_file)
        elif task == 'evaluate':
            print("Training on {}, Test on {}, feature set {} ...".format(
                train_set_name, test_set_name, featureset), file=log_file)
        elif task == 'train_only':
            print("Training on {}, feature set {} ...".format(
                train_set_name, featureset), file=log_file)
        else:  # predict
            print("Training on {}, Making predictions about {}, \
                  feature set {} ...".format(
                train_set_name, test_set_name, featureset), file=log_file)

        # load the training and test examples
        train_examples = _load_featureset(train_path, featureset, suffix,
                                          tsv_label)
        if task == 'evaluate' or task == 'predict':
            test_examples = _load_featureset(test_path, featureset, suffix,
                                             tsv_label)

        # initialize a classifer object
        learner = Learner(probability=probability,
                          model_type=given_learner,
                          do_scale_features=do_scale_features,
                          model_kwargs=fixed_parameters,
                          pos_label_str=pos_label_str,
                          use_dense_features=use_dense_features,
                          min_feature_count=min_feature_count)

        # check whether a trained model on the same data with the same
        # featureset already exists if so, load it (and the feature
        # vocabulary) and then use it on the test data
        modelfile = os.path.join(modelpath, '{}.model'.format(jobname))

        # create a list of dictionaries of the results information
        learner_result_dict_base = {'experiment_name': experiment_name,
                                    'train_set_name': train_set_name,
                                    'test_set_name': test_set_name,
                                    'featureset': featureset,
                                    'given_learner': given_learner,
                                    'task': task,
                                    'timestamp': timestamp,
                                    'scaling': do_scale_features,
                                    'grid_search': grid_search,
                                    'grid_objective': grid_objective}

        # check if we're doing cross-validation, because we only load/save
        # models when we're not.
        task_results = None
        if task == 'cross_validate':
            print('\tcross-validating', file=log_file)
            task_results, grid_scores = learner.cross_validate(train_examples,
                                                               prediction_prefix=prediction_prefix,
                                                               grid_search=grid_search,
                                                               cv_folds=cv_folds,
                                                               grid_objective=grid_objective,
                                                               param_grid=param_grid,
                                                               grid_jobs=grid_search_jobs)
        else:
            # load the model if it already exists
            if os.path.exists(modelfile) and not overwrite:
                print('\tloading pre-existing {} model: {}'.format(
                    given_learner, modelfile))
                learner.load(modelfile)

            # if we have do not have a saved model, we need to train one.
            else:
                print('\tfeaturizing and training new {} model'.format(
                    given_learner), file=log_file)

                grid_search_folds = 5
                if not isinstance(cv_folds, int):
                    grid_search_folds = cv_folds

                best_score = learner.train(train_examples,
                                           grid_search=grid_search,
                                           grid_search_folds=grid_search_folds,
                                           grid_objective=grid_objective,
                                           param_grid=param_grid,
                                           grid_jobs=grid_search_jobs)
                grid_scores = [best_score]

                # save model
                learner.save(modelfile)

                if grid_search:
                    print('\tbest {} grid search score: {}'
                          .format(grid_objective, round(best_score, 3)),
                          file=log_file)

            # print out the tuned parameters and best CV score
            param_out = ('{}: {}'.format(param_name, param_value)
                         for param_name, param_value in
                         iteritems(learner.model.get_params()))
            print('\thyperparameters: {}'.format(', '.join(param_out)),
                  file=log_file)

            # run on test set or cross-validate on training data,
            # depending on what was asked for

            if task == 'evaluate':
                print('\tevaluating predictions', file=log_file)
                task_results = [learner.evaluate(
                    test_examples, prediction_prefix=prediction_prefix,
                    grid_objective=grid_objective)]
            elif task == 'predict':
                print('\twriting predictions', file=log_file)
                learner.predict(test_examples, prediction_prefix=prediction_prefix)
            # do nothing here for train_only

        if task == 'cross_validate' or task == 'evaluate':
            results_json_path = os.path.join(resultspath,
                                             '{}.results.json'.format(jobname))

            res = _create_learner_result_dicts(task_results, grid_scores,
                                               learner_result_dict_base)

            # write out the result dictionary to a json file
            file_mode = 'w' if sys.version_info >= (3, 0) else 'wb'
            with open(results_json_path, file_mode) as json_file:
                json.dump(res, json_file)

            with open(os.path.join(resultspath, '{}.results'.format(jobname)),
                      'w') as output_file:
                _print_fancy_output(res, output_file)
        else:
            res = learner_result_dict_base

    return res


def _create_learner_result_dicts(task_results, grid_scores,
                                 learner_result_dict_base):
    res = []

    num_folds = len(task_results)
    accuracy_sum = 0.0
    score_sum = None
    prec_sum_dict = defaultdict(float)
    recall_sum_dict = defaultdict(float)
    f_sum_dict = defaultdict(float)
    result_table = None

    for k, ((conf_matrix, fold_accuracy, result_dict, model_params,
            score), grid_score) \
            in enumerate(zip(task_results, grid_scores), start=1):

        # create a new dict for this fold
        learner_result_dict = {}
        learner_result_dict.update(learner_result_dict_base)

        if num_folds == 1:
            learner_result_dict['fold'] = ""
        else:
            learner_result_dict['fold'] = k
            learner_result_dict['model_params'] = model_params
            learner_result_dict['grid_score'] = grid_score

        if conf_matrix:
            classes = sorted(iterkeys(task_results[0][2]))
            result_table = PrettyTable([""] + classes + ["Precision",
                                                         "Recall",
                                                         "F-measure"],
                                       header=True, hrules=ALL)
            result_table.align = 'r'
            result_table.float_format = '.3'
            for i, actual_class in enumerate(classes):
                conf_matrix[i][i] = "[{}]".format(conf_matrix[i][i])
                class_prec = _get_stat_float(result_dict[actual_class],
                                             "Precision")
                class_recall = _get_stat_float(result_dict[actual_class],
                                               "Recall")
                class_f = _get_stat_float(result_dict[actual_class],
                                          "F-measure")
                if not math.isnan(class_prec):
                    prec_sum_dict[actual_class] += float(class_prec)
                if not math.isnan(class_recall):
                    recall_sum_dict[actual_class] += float(class_recall)
                if not math.isnan(class_f):
                    f_sum_dict[actual_class] += float(class_f)
                result_row = ([actual_class] + conf_matrix[i] +
                              [class_prec, class_recall, class_f])
                result_table.add_row(result_row)

            result_table_str = '{}'.format(result_table)
            result_table_str += '(row = reference; column = predicted)'
            learner_result_dict['result_table'] = '{}'.format(result_table)
            learner_result_dict['accuracy'] = fold_accuracy
            accuracy_sum += fold_accuracy

        # if there is no confusion matrix, then we must be dealing
        # with a regression model
        else:
            learner_result_dict.update(result_dict)

        if score is not None:
            if score_sum is None:
                score_sum = score
            else:
                score_sum += score
            learner_result_dict['score'] = score
        res.append(learner_result_dict)

    if num_folds > 1:
        learner_result_dict = {}
        learner_result_dict.update(learner_result_dict_base)

        learner_result_dict['fold'] = 'average'

        if result_table:
            result_table = PrettyTable(["Class", "Precision", "Recall",
                                        "F-measure"],
                                       header=True)
            result_table.align = "r"
            result_table.align["Class"] = "l"
            result_table.float_format = '.3'
            for actual_class in classes:
                # Convert sums to means
                prec_mean = prec_sum_dict[actual_class] / num_folds
                recall_mean = recall_sum_dict[actual_class] / num_folds
                f_mean = f_sum_dict[actual_class] / num_folds
                result_table.add_row([actual_class] +
                                     [prec_mean, recall_mean, f_mean])

            learner_result_dict['result_table'] = '{}'.format(result_table)
            learner_result_dict['accuracy'] = accuracy_sum / num_folds

        if score_sum is not None:
            learner_result_dict['score'] = score_sum / num_folds
        res.append(learner_result_dict)
    return res


def _munge_featureset_name(featureset):
    '''
    Joins features in featureset by '+' if featureset is not a string, and
    just returns featureset otherwise.
    '''
    if isinstance(featureset, string_types):
        return featureset

    res = '+'.join(featureset)
    return res


def _fix_json(json_string):
    '''
    Takes a bit of JSON that might have bad quotes or capitalized booleans
    and fixes that stuff.
    '''
    json_string = json_string.replace('True', 'true')
    json_string = json_string.replace('False', 'false')
    json_string = json_string.replace("'", '"')
    return json_string


def _load_cv_folds(cv_folds_location):
    '''
    Loads CV folds from a CSV file with columns for example ID and fold ID
    (and a header).
    '''
    with open(cv_folds_location, 'r') as f:
        reader = csv.reader(f)
        next(reader)  # discard the header
        res = {}
        for row in reader:
            res[row[0]] = row[1]

    return res


def run_configuration(config_file, local=False, overwrite=True, queue='all.q',
                      hosts=None, write_summary=True):
    '''
    Takes a configuration file and runs the specified jobs on the grid.

    :param config_path: Path to the configuration file we would like to use.
    :type config_path: str
    :param local: Should this be run locally instead of on the cluster?
    :type local: bool
    :param overwrite: If the model files already exist, should we overwrite
                      them instead of re-using them?
    :type overwrite: bool
    :param queue: The DRMAA queue to use if we're running on the cluster.
    :type queue: str
    :param hosts: If running on the cluster, these are the machines we should
                  use.
    :type hosts: list of str
    :param write_summary: Write a tsv file with a summary of the results.
    :type write_summary: bool

    :return: A list of paths to .json results files for each variation in the
             experiment.
    :rtype: list of str

    '''
    # Read configuration
    config = _parse_config_file(config_file)

    if not local:
        # import gridmap if available
        try:
            from gridmap import Job, process_jobs
        except ImportError:
            local = True
            logging.warning('gridmap not available. Forcing local mode.  ' +
                            'To run things on a DRMAA-compatible cluster, ' +
                            'install gridmap via pip.')

    ###########################
    # extract parameters from the config file

    # General
    task = config.get("General", "task")
    if task not in _VALID_TASKS:
        raise ValueError('An invalid task was specified: {}. '.format(task) +
                         'Valid tasks are: {}'.format(' '.join(_VALID_TASKS)))

    experiment_name = config.get("General", "experiment_name")

    # Input
    if config.has_option("Input", "learners"):
        learners_string = config.get("Input", "learners")
    elif config.has_option("Input", "classifiers"):
        learners_string = config.get("Input", "classifiers")  # For old files
    else:
        raise ValueError("Configuration file does not contain list of " +
                         "learners in [Input] section.")
    given_learners = json.loads(_fix_json(learners_string))
    given_learners = [(_SHORT_NAMES[learner] if learner in _SHORT_NAMES else
                       learner) for learner in given_learners]
    given_featuresets = json.loads(_fix_json(config.get("Input",
                                                        "featuresets")))

    # ensure that given_featuresets is a list of lists
    if not isinstance(given_featuresets, list) or \
       not all([isinstance(fs, list) for fs in given_featuresets]):
        raise ValueError("The featuresets parameter should be a " +
                         "list of lists: {}".format(given_featuresets))

    given_featureset_names = json.loads(_fix_json(config.get("Input",
                                                             "featureset_names")))

    # ensure that given_featureset_names is a list of strings, if specified
    if given_featureset_names:
        if not isinstance(given_featureset_names, list) or \
           not all([isinstance(fs, string_types) for fs in given_featureset_names]):
            raise ValueError("The featureset_names parameter should be a " +
                             "list of strings: {}".format(given_featureset_names))

    fixed_parameter_list = json.loads(_fix_json(config.get("Input",
                                                           "fixed_parameters")))
    param_grid_list = json.loads(_fix_json(config.get("Tuning", "param_grids")))
    pos_label_str = config.get("Tuning", "pos_label_str")
    use_dense_features = config.getboolean("Tuning", "use_dense_features")

    # get all the input paths and directories (without trailing slashes)
    train_path = config.get("Input", "train_location").rstrip('/')
    test_path = config.get("Input", "test_location").rstrip('/')
    suffix = config.get("Input", "suffix")
    tsv_label = config.get("Input", "tsv_label")

    # get the cv folds file and make a dictionary from it
    cv_folds_location = config.get("Input", "cv_folds_location")
    if cv_folds_location:
        cv_folds = _load_cv_folds(cv_folds_location)
    else:
        cv_folds = 10

    # Output
    # get all the output files and directories
    resultspath = config.get("Output", "results")
    logpath = config.get("Output", "log")
    modelpath = config.get("Output", "models")
    probability = config.getboolean("Output", "probability")

    # do we want to keep the predictions?
    prediction_dir = config.get("Output", "predictions")
    if prediction_dir and not os.path.exists(prediction_dir):
        os.makedirs(prediction_dir)

    # make sure log path exists
    if logpath and not os.path.exists(logpath):
        os.makedirs(logpath)

    # make sure results path exists
    if resultspath and not os.path.exists(resultspath):
        os.makedirs(resultspath)

    # make sure all the specified paths exist
    if not os.path.exists(train_path):
        raise IOError(errno.ENOENT, ("The training path specified in config " +
                                     "file does not exist."), train_path)
    if test_path and not os.path.exists(test_path):
        raise IOError(errno.ENOENT, ("The test path specified in config " +
                                     "file does not exist."), train_path)

    # Tuning
    # do we need to run a grid search for the hyperparameters or are we just
    # using the defaults?
    do_grid_search = config.getboolean("Tuning", "grid_search")

    # the minimum number of examples a feature must be nonzero in to be included
    min_feature_count = config.getint("Tuning", "min_feature_count")

    # how many jobs should we run in parallel for grid search
    grid_search_jobs = config.getint("Tuning", "grid_search_jobs")
    if not grid_search_jobs:
        grid_search_jobs = None

    # what is the objective function for the grid search?
    grid_objective = config.get("Tuning", "objective")
    if grid_objective not in SCORERS:
        raise ValueError(('Invalid grid objective function: ' +
                          '{}').format(grid_objective))

    # do we need to scale the feature values?
    do_scale_features = config.getboolean("Tuning", "scale_features")

    # check whether the right things are set for the given task
    if (task == 'evaluate' or task == 'predict') and not test_path:
        raise ValueError('The test set and results locations must be set ' +
                         'when task is evaluate or predict.')
    if (task == 'cross_validate' or task == 'train_only') and test_path:
        raise ValueError('The test set path should not be set ' +
                         'when task is cross_validate or train_only.')
    if (task == 'train_only' or task == 'predict') and resultspath:
        raise ValueError('The results path should not be set ' +
                         'when task is predict or train_only.')
    if task == 'train_only' and not modelpath:
        raise ValueError('The model path should be set ' +
                         'when task is train_only.')
    if task == 'train_only' and prediction_dir:
        raise ValueError('The predictions path should not be set ' +
                         'when task is train_only.')
    if task == 'cross_validate' and modelpath:
        raise ValueError('The models path should not be set ' +
                         'when task is cross_validate.')

    ###########################

    # the list of jobs submitted (if running on grid)
    if not local:
        jobs = []

    if not given_featureset_names:
        given_featureset_names = [_munge_featureset_name(x) for x in
                                  given_featuresets]
    assert len(given_featureset_names) == len(given_featuresets)

    # store training/test set names for later use
    train_set_name = os.path.basename(train_path)
    test_set_name = os.path.basename(test_path) if test_path else "cv"

    # the list to hold the paths to all the result json files
    result_json_paths = []

    # For each feature set
    for featureset, featureset_name in zip(given_featuresets,
                                           given_featureset_names):

        # and for each learner
        for learner_num, given_learner in enumerate(given_learners):

            job_name_components = [experiment_name]

            # for the individual job name, we need to add the feature set name
            # and the learner name
            job_name_components.extend([featureset_name, given_learner])
            jobname = '_'.join(job_name_components)

            # change the prediction prefix to include the feature set
            prediction_prefix = os.path.join(prediction_dir, jobname)

            # the log file that stores the actual output of this script (e.g.,
            # the tuned parameters, what kind of experiment was run, etc.)
            temp_logfile = os.path.join(logpath, '{}.log'.format(jobname))

            # create job if we're doing things on the grid
            job_args = {}
            job_args["experiment_name"] = experiment_name
            job_args["task"] = task
            job_args["jobname"] = jobname
            job_args["featureset"] = featureset
            job_args["given_learner"] = given_learner
            job_args["train_path"] = train_path
            job_args["test_path"] = test_path
            job_args["train_set_name"] = train_set_name
            job_args["test_set_name"] = test_set_name
            job_args["modelpath"] = modelpath
            job_args["prediction_prefix"] = prediction_prefix
            job_args["grid_search"] = do_grid_search
            job_args["grid_objective"] = grid_objective
            job_args["do_scale_features"] = do_scale_features
            job_args["suffix"] = suffix
            job_args["log_path"] = temp_logfile
            job_args["probability"] = probability
            job_args["resultspath"] = resultspath
            job_args["fixed_parameters"] = (fixed_parameter_list[learner_num]
                                            if fixed_parameter_list
                                            else dict())
            job_args["param_grid"] = (param_grid_list[learner_num]
                                      if param_grid_list else None)
            job_args["pos_label_str"] = pos_label_str
            job_args["overwrite"] = overwrite
            job_args["use_dense_features"] = use_dense_features
            job_args["min_feature_count"] = min_feature_count
            job_args["grid_search_jobs"] = grid_search_jobs
            job_args["cv_folds"] = cv_folds
            job_args["tsv_label"] = tsv_label

            if not local:
                jobs.append(Job(_classify_featureset, [job_args],
                                num_slots=(MAX_CONCURRENT_PROCESSES if
                                           do_grid_search else 1),
                                name=jobname, queue=queue))
            else:
                _classify_featureset(job_args)

            # save the path to the results json file that will be written
            result_json_paths.append(os.path.join(resultspath, '{}.results.json'.format(jobname)))

    # submit the jobs (if running on grid)
    if not local:
        if logpath:
            job_results = process_jobs(jobs, white_list=hosts, temp_dir=logpath)
        else:
            job_results = process_jobs(jobs, white_list=hosts)

        _check_job_results(job_results)

    # write out the summary results file
    if (task == 'cross_validate' or task == 'evaluate') and write_summary:
        summary_file_name = experiment_name + '_summary.tsv'
        file_mode = 'w' if sys.version_info >= (3, 0) else 'wb'
        with open(os.path.join(resultspath, summary_file_name), file_mode) as output_file:
            _write_summary_file(result_json_paths, output_file)

    return result_json_paths


def _check_job_results(job_results):
    logging.info('checking job results')
    for result_dicts in job_results:
        if not result_dicts or 'task' not in result_dicts[0]:
            logging.error('There was an error running the experiment:\n' +
                          '{}'.format(result_dicts))


def _run_experiment_without_feature(arg_tuple):
    '''
    Creates a new configuration file with a given feature
    removed and runs that experiment.

    :param arg_tuple: A tuple of the actual arguments for this function:
                      feature_type, given_features, config, local, queue
                      cfg_path, and machines.

                      - feature_type: The name of the feature set to exclude
                      - given_features: A list of all features in config
                      - given_featureset_name: The original featureset name
                      - config: A parsed configuration file
                      - local: Are we running things locally or on the grid?
                      - queue: Grid Map queue to use for scheduling
                      - cfg_path: Path to main configuration file
                      - machines: List of machines to use for scheduling jobs
                                  with Grid Map
                      - overwrite: Should we overwrite existing models?

    :type arg_tuple: tuple
    :return: A list of paths to .json results files for each variation in the
             experiment.
    :rtype: list of str

    '''
    (feature_type, given_features, given_featureset_name, config, local, queue,
     cfg_path, machines, overwrite) = arg_tuple

    featureset = [[x for x in given_features if x != feature_type]]

    if feature_type:
        featureset_name = "{}_minus_{}".format(given_featureset_name,
                                               feature_type)
    else:
        featureset_name = "{}_all".format(given_featureset_name)

    config.set("Input", "featuresets", json.dumps(featureset))
    config.set("Input", "featureset_names", "['{}']".format(featureset_name))

    cfg_name = os.path.basename(cfg_path)
    cfg_dir = os.path.dirname(cfg_path)

    m = re.search(r'^(.*)\.cfg$', cfg_name)
    if not m:
        raise ValueError("Configuration file should end in .cfg.")
    new_cfg_path = os.path.join(cfg_dir, "{}_minus_{}.cfg".format(m.groups()[0], feature_type)
                                if feature_type else "{}_all.cfg".format(m.groups()[0]))

    file_mode = 'w' if sys.version_info >= (3, 0) else 'wb'
    with open(new_cfg_path, file_mode) as new_config_file:
        config.write(new_config_file)

    return run_configuration(new_cfg_path, local=local, queue=queue,
                             hosts=machines, overwrite=overwrite,
                             write_summary=False)


def run_ablation(config_path, local=False, overwrite=True, queue='all.q',
                 hosts=None):
    '''
    Takes a configuration file and runs repeated experiments where each
    feature set has been removed from the configuration.

    :param config_path: Path to the configuration file we would like to use.
    :type config_path: str
    :param local: Should this be run locally instead of on the cluster?
    :type local: bool
    :param overwrite: If the model files already exist, should we overwrite
                      them instead of re-using them?
    :type overwrite: bool
    :param queue: The DRMAA queue to use if we're running on the cluster.
    :type queue: str
    :param hosts: If running on the cluster, these are the machines we should
                  use.
    :type hosts: list of str
    '''
    # Read configuration
    config = _parse_config_file(config_path)

    given_featuresets = json.loads(_fix_json(config.get("Input",
                                                        "featuresets")))
    given_featureset_names = json.loads(_fix_json(config.get("Input",
                                                             "featureset_names")))

<<<<<<< HEAD
    if (len(given_featuresets) > 1 and (isinstance(given_featuresets[0], list))
       or (len(given_featureset_names) > 1 and
           isinstance(given_featureset_names[0], list))):
=======
    # make sure there is only one list of features
    if len(given_featuresets) > 1 or len(given_featureset_names) > 1:
>>>>>>> 5484cf09
        raise ValueError("More than one feature set or list of names given.")

    # make a list of features rather than a list of lists
    given_features = given_featuresets[0]
    given_featureset_name = 'ablation'
    if given_featureset_names:
        given_featureset_name = given_featureset_names[0]

    # for each feature file, make a copy of the config file
    # with all but that feature, and run the jobs.
    arg_tuples = ((feature_type, given_features, given_featureset_name,
                   config, local, queue, config_path, hosts, overwrite)
                  for feature_type in given_features + [None])

    result_json_paths = []
    if local:
        for arg_tuple in arg_tuples:
            result_json_paths.extend(_run_experiment_without_feature(arg_tuple))
    else:
        pool = Pool(processes=len(given_features) + 1)
        result_json_paths.extend(pool.map(_run_experiment_without_feature,
                                          list(arg_tuples)))

    task = config.get("General", "task")
    experiment_name = config.get("General", "experiment_name")
    resultspath = config.get("Output", "results")

    if task == 'cross_validate' or task == 'evaluate':
        summary_file_name = experiment_name + '_summary.tsv'
        file_mode = 'w' if sys.version_info >= (3, 0) else 'wb'
        with open(os.path.join(resultspath, summary_file_name), file_mode) as output_file:
            _write_summary_file(result_json_paths, output_file)<|MERGE_RESOLUTION|>--- conflicted
+++ resolved
@@ -963,14 +963,8 @@
     given_featureset_names = json.loads(_fix_json(config.get("Input",
                                                              "featureset_names")))
 
-<<<<<<< HEAD
-    if (len(given_featuresets) > 1 and (isinstance(given_featuresets[0], list))
-       or (len(given_featureset_names) > 1 and
-           isinstance(given_featureset_names[0], list))):
-=======
     # make sure there is only one list of features
     if len(given_featuresets) > 1 or len(given_featureset_names) > 1:
->>>>>>> 5484cf09
         raise ValueError("More than one feature set or list of names given.")
 
     # make a list of features rather than a list of lists
