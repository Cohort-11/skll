--- conflicted
+++ resolved
@@ -785,11 +785,7 @@
             else:
                 grid_search_class = GridSearchCV
             grid_searcher = grid_search_class(estimator, param_grid, score_func=grid_objective, cv=grid_search_folds,
-<<<<<<< HEAD
                                              n_jobs=grid_search_folds)
-=======
-                                             n_jobs=(grid_search_folds if self._model_type not in {"svm_linear"} else 1))
->>>>>>> bfea7874
 
             # run the grid search for hyperparameters
             # print('\tstarting grid search', file=sys.stderr)
