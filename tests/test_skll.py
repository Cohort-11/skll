# Copyright (C) 2012-2013 Educational Testing Service

# This file is part of SciKit-Learn Laboratory.

# SciKit-Learn Laboratory is free software: you can redistribute it and/or
# modify it under the terms of the GNU General Public License as published by
# the Free Software Foundation, either version 3 of the License, or (at your
# option) any later version.

# SciKit-Learn Laboratory is distributed in the hope that it will be useful,
# but WITHOUT ANY WARRANTY; without even the implied warranty of
# MERCHANTABILITY or FITNESS FOR A PARTICULAR PURPOSE.  See the
# GNU General Public License for more details.

# You should have received a copy of the GNU General Public License along with
# SciKit-Learn Laboratory.  If not, see <http://www.gnu.org/licenses/>.

'''
Module for running a bunch of simple unit tests. Should be expanded more in
the future.

:author: Michael Heilman (mheilman@ets.org)
'''


import csv
import json
import os
import re

import numpy as np
import scipy.sparse as sp
from nose.tools import *

from skll.experiments import (_load_featureset, run_configuration,
                              _load_cv_folds, _parse_config_file)
from skll.learner import Learner, SelectByMinCount
from skll.metrics import kappa


<<<<<<< HEAD
# SCORE_OUTPUT_RE = re.compile((r'Average:.+Objective function score = ' +
#                               r'([\-\d\.]+)'), re.DOTALL)
SCORE_OUTPUT_RE = re.compile(r'Objective function score = ([\-\d\.]+)')
=======
SCORE_OUTPUT_RE = re.compile((r'Fold: average.+Objective function score = ' +
                              r'([\-\d\.]+)'), re.DOTALL)
>>>>>>> fc9e2cd2
GRID_RE = re.compile(r'Grid search score = ([\-\d\.]+)')
_my_dir = os.path.abspath(os.path.dirname(__file__))


def test_SelectByMinCount():
    m2 = [[0.001,   0.0,    0.0,    0.0],
          [0.00001, -2.0,   0.0,    0.0],
          [0.001,   0.0,    0.0,    4.0],
          [0.0101,  -200.0, 0.0,    0.0]]

    # default should keep all nonzero features (i.e., ones that appear 1+ times)
    feat_selector = SelectByMinCount()
    expected = np.array([[0.001,    0.0,   0.0],
                         [0.00001, -2.0,   0.0],
                         [0.001,   0.0,    4.0],
                         [0.0101,  -200.0, 0.0]])
    assert np.array_equal(feat_selector.fit_transform(np.array(m2)), expected)
    assert np.array_equal(feat_selector.fit_transform(sp.csr_matrix(m2)).todense(), expected)

    # keep features that happen 2+ times
    feat_selector = SelectByMinCount(min_count=2)
    expected = np.array([[0.001,   0.0],
                         [0.00001, -2.0],
                         [0.001,   0.0],
                         [0.0101,  -200.0]])
    assert np.array_equal(feat_selector.fit_transform(np.array(m2)), expected)
    assert np.array_equal(feat_selector.fit_transform(sp.csr_matrix(m2)).todense(), expected)

    # keep features that happen 3+ times
    feat_selector = SelectByMinCount(min_count=3)
    expected = np.array([[0.001], [0.00001], [0.001], [0.0101]])
    assert np.array_equal(feat_selector.fit_transform(np.array(m2)), expected)
    assert np.array_equal(feat_selector.fit_transform(sp.csr_matrix(m2)).todense(), expected)


@raises(ValueError)
def test_input_checking1():
    dirpath = os.path.join(_my_dir, 'train')
    suffix = '.jsonlines'
    featureset = ['test_input_2examples_1', 'test_input_3examples_1']
    _load_featureset(dirpath, featureset, suffix)


@raises(ValueError)
def test_input_checking2():
    dirpath = os.path.join(_my_dir, 'train')
    suffix = '.jsonlines'
    featureset = ['test_input_3examples_1', 'test_input_3examples_1']
    _load_featureset(dirpath, featureset, suffix)


def test_input_checking3():
    dirpath = os.path.join(_my_dir, 'train')
    suffix = '.jsonlines'
    featureset = ['test_input_3examples_1', 'test_input_3examples_2']
    examples_tuple = _load_featureset(dirpath, featureset, suffix)
    assert examples_tuple.features.shape[0] == 3


def make_cv_folds_data():
    num_examples_per_fold = 100
    num_folds = 3

    with open(os.path.join(_my_dir, 'train', 'test_cv_folds1.jsonlines'), 'w') as json_out, open(os.path.join(_my_dir, 'train', 'test_cv_folds1.csv'), 'w') as csv_out:
        csv_out.write('id,fold\n')
        for k in range(num_folds):
            for i in range(num_examples_per_fold):
                y = "dog" if i % 2 == 0 else "cat"
                ex_id = "{}{}".format(y, num_examples_per_fold * k + i)
                x = {"f1": 1.0, "f2": -1.0, "f3": 1.0, "is_{}{}".format(y, k): 1.0}
                json_out.write(json.dumps({"y": y, "id": ex_id, "x": x}) + '\n')
                csv_out.write('{},{}\n'.format(ex_id, k))


def fill_in_config_paths(config_template_path, xval=True):
    with open(config_template_path, 'r') as config_template:
        config = _parse_config_file(config_template)

    config.set("Input", "train_location", os.path.join(_my_dir, 'train'))
    for d in ['results', 'log', 'models', 'vocabs', 'predictions']:
        config.set("Output", d, os.path.join(_my_dir, 'output'))

    if xval:
        cv_folds_location = config.get("Input", "cv_folds_location")
        if cv_folds_location:
            config.set("Input", "cv_folds_location", os.path.join(_my_dir, 'train', cv_folds_location))
    else:
        config.set("Input", "test_location", os.path.join(_my_dir, 'test'))

    new_config_path = '{}.cfg'.format(re.search(r'^(.*)\.template\.cfg', config_template_path).groups()[0])

    with open(new_config_path, 'w') as new_config_file:
        config.write(new_config_file)

    return new_config_path


def test_specified_cv_folds():
    make_cv_folds_data()

    # test_cv_folds1.cfg is with prespecified folds and should have about 50% performance
    # test_cv_folds2.cfg is without prespecified folds and should have very high performance
    for config_template_file, test_func, grid_size in [('test_cv_folds1.template.cfg', lambda x: x < 0.6, 3), ('test_cv_folds2.template.cfg', lambda x: x > 0.95, 10)]:
        config_path = fill_in_config_paths(os.path.join(_my_dir, 'configs', config_template_file))

        with open(os.path.join(_my_dir, config_path)) as config:
            run_configuration(config, local=True)
<<<<<<< HEAD
        with open(os.path.join(_my_dir, 'output', 'train_cv_unscaled_tuned_accuracy_cross-validate_test_cv_folds1_LogisticRegression.results')) as f:
            # check held out scores
            outstr = f.read()
            score = float(SCORE_OUTPUT_RE.search(outstr).groups()[-1])
=======
        with open(os.path.join(_my_dir, 'tests_cv_unscaled_tuned_accuracy_cross-validate_test_cv_folds1_LogisticRegression.results')) as f:
            # check held out scores
            outstr = f.read()
            score = float(SCORE_OUTPUT_RE.search(outstr).groups()[0])

>>>>>>> fc9e2cd2
            assert test_func(score)

            grid_score_matches = GRID_RE.findall(outstr)
            assert len(grid_score_matches) == grid_size
            for match_str in grid_score_matches:
                assert test_func(float(match_str))

    # try the same tests for just training (and specifying the folds for the grid search)
    dirpath = os.path.join(_my_dir, 'train')
    suffix = '.jsonlines'
    featureset = ['test_cv_folds1']
    examples = _load_featureset(dirpath, featureset, suffix)
    clf = Learner(probability=True)
    cv_folds = _load_cv_folds(os.path.join(_my_dir, 'train', 'test_cv_folds1.csv'))
    grid_search_score = clf.train(examples, grid_search_folds=cv_folds, grid_objective='accuracy', grid_jobs=1)
    assert grid_search_score < 0.6
    grid_search_score = clf.train(examples, grid_search_folds=5, grid_objective='accuracy', grid_jobs=1)
    assert grid_search_score > 0.95


def make_regression_data():
    num_examples = 1000

    np.random.seed(1234567890)
    f1 = np.random.rand(num_examples)
    f2 = np.random.rand(num_examples)
    f3 = np.random.rand(num_examples)
    err = np.random.randn(num_examples) / 2.0
    y = 1.0 * f1 + 1.0 * f2 - 2.0 * f3 + err

    with open(os.path.join(_my_dir, 'train', 'test_regression1.jsonlines'), 'w') as f:
        for i in range(num_examples):
            ex_id = "EXAMPLE{}".format(i)
            x = {"f1": f1[i], "f2": f2[i], "f3": f3[i]}
            f.write(json.dumps({"y": y[i], "id": ex_id, "x": x}) + '\n')

    return x, y


def test_regression1():
    '''
    This is a bit of a contrived test, but it should fail
    if anything drastic happens to the regression code.
    '''

    _, y = make_regression_data()

    config_template_path = os.path.join(_my_dir, 'configs', 'test_regression1.template.cfg')
    config_path = fill_in_config_paths(config_template_path)

    config_template_path = "test_regression1.cfg"
    test_func = lambda x: x > 0.7

    with open(os.path.join(_my_dir, config_path)) as cfg:
        run_configuration(cfg, local=True)
<<<<<<< HEAD
    with open(os.path.join(_my_dir, 'output', 'train_cv_unscaled_tuned_pearson_cross-validate_test_regression1_RescaledRidge.results')) as f:
=======
    with open(os.path.join(_my_dir, 'tests_cv_unscaled_tuned_pearson_cross-validate_test_regression1_RescaledRidge.results')) as f:
>>>>>>> fc9e2cd2
        # check held out scores
        outstr = f.read()
        score = float(SCORE_OUTPUT_RE.search(outstr).groups()[-1])
        assert test_func(score)

<<<<<<< HEAD
    with open(os.path.join(_my_dir, 'output', 'train_cv_unscaled_tuned_pearson_cross-validate_test_regression1_RescaledRidge.predictions'), 'rb') as f:
=======
    with open(os.path.join(_my_dir, 'tests_cv_unscaled_tuned_pearson_cross-validate_test_regression1_RescaledRidge.predictions'), 'rb') as f:
>>>>>>> fc9e2cd2
        reader = csv.reader(f, dialect='excel-tab')
        reader.next()
        pred = [float(row[1]) for row in reader]

        assert np.min(pred) >= np.min(y)
        assert np.max(pred) <= np.max(y)

        assert abs(np.mean(pred) - np.mean(y)) < 0.1
        assert abs(np.std(pred) - np.std(y)) < 0.1


def make_summary_data():
    num_train_examples = 500
    num_test_examples = 100

    with open(os.path.join(_my_dir, 'train', 'test_summary.jsonlines'), 'w') as train_json, open(os.path.join(_my_dir, 'test', 'test_summary.jsonlines'), 'w') as test_json:
        for i in range(num_train_examples):
            y = "dog" if i % 2 == 0 else "cat"
            ex_id = "{}{}".format(y, i)
            x = {"f1": 1.0, "f2": 1.0, "f3": 1.0, "is_{}".format(y): 1.0}
            train_json.write(json.dumps({"y": y, "id": ex_id, "x": x}) + '\n')

        for i in range(num_test_examples):
            y = "dog" if i % 2 == 0 else "cat"
            ex_id = "{}{}".format(y, i)
            x = {"f1": 1.5, "f2": 2.0, "f3": 1.0, "is_{}".format(y): 1.0}
            test_json.write(json.dumps({"y": y, "id": ex_id, "x": x}) + '\n')


def test_summary():
    '''
    Testing to make sure that the summary file contains the
    same numbers as the individual results files
    '''
    make_summary_data()

    config_template_path = os.path.join(_my_dir, 'configs', 'test_summary.template.cfg')
    config_path = fill_in_config_paths(config_template_path, xval=False)

    with open(config_path, 'r') as cfg:
        run_configuration(cfg, local=True)

    with open(os.path.join(_my_dir, 'output', 'train_test_unscaled_tuned_accuracy_evaluate_test_summary_LogisticRegression.results')) as f:
        # check held out scores
        outstr = f.read()
        logistic_score_from_results_file = float(SCORE_OUTPUT_RE.search(outstr).groups()[0])

    with open(os.path.join(_my_dir, 'output', 'train_test_unscaled_tuned_pearson_evaluate_test_summary_MultinomialNB.results')) as f:
        # check held out scores
        outstr = f.read()
        naivebayes_score_from_results_file = float(SCORE_OUTPUT_RE.search(outstr).groups()[0])

    with open(os.path.join(_my_dir, 'train_test_unscaled_tuned_pearson_evaluate_summary.tsv'), 'r') as f:
        reader = csv.DictReader(f, dialect='excel-tab')
        reader.next()

        for row in reader:
            if row['given_learner'] == 'LogisticRegression':
                logistic_score_from_summary_file = row['accuracy']
            elif row['given_learner'] == 'MultinomialNB':
                naivebayes_score_from_summary_file = row['accuracy']

    assert logistic_score_from_results_file == logistic_score_from_summary_file
    assert naivebayes_score_from_results_file == naivebayes_score_from_summary_file


# Test our kappa implementation based on Ben Hamner's unit tests.
kappa_inputs = [([1, 2, 3], [1, 2, 3]),
                ([1, 2, 1], [1, 2, 2]),
                ([1, 2, 3, 1, 2, 2, 3], [1, 2, 3, 1, 2, 3, 2])]


def check_kappa(y_true, y_pred, weights, expected):
    assert_almost_equal(kappa(y_true, y_pred, weights), expected)


def test_quadratic_weighted_kappa():
    outputs = [1.0, 0.4, 0.75]

    for (y_true, y_pred), expected in zip(kappa_inputs, outputs):
        yield check_kappa, y_true, y_pred, 'quadratic', expected


def test_linear_weighted_kappa():
    outputs = [1.0, 0.4, 0.65]

    for (y_true, y_pred), expected in zip(kappa_inputs, outputs):
        yield check_kappa, y_true, y_pred, 'linear', expected


def test_unweighted_kappa():
    outputs = [1.0, 0.4, 0.5625]

    for (y_true, y_pred), expected in zip(kappa_inputs, outputs):
        yield check_kappa, y_true, y_pred, None, expected<|MERGE_RESOLUTION|>--- conflicted
+++ resolved
@@ -38,14 +38,7 @@
 from skll.metrics import kappa
 
 
-<<<<<<< HEAD
-# SCORE_OUTPUT_RE = re.compile((r'Average:.+Objective function score = ' +
-#                               r'([\-\d\.]+)'), re.DOTALL)
 SCORE_OUTPUT_RE = re.compile(r'Objective function score = ([\-\d\.]+)')
-=======
-SCORE_OUTPUT_RE = re.compile((r'Fold: average.+Objective function score = ' +
-                              r'([\-\d\.]+)'), re.DOTALL)
->>>>>>> fc9e2cd2
 GRID_RE = re.compile(r'Grid search score = ([\-\d\.]+)')
 _my_dir = os.path.abspath(os.path.dirname(__file__))
 
@@ -153,18 +146,11 @@
 
         with open(os.path.join(_my_dir, config_path)) as config:
             run_configuration(config, local=True)
-<<<<<<< HEAD
+
         with open(os.path.join(_my_dir, 'output', 'train_cv_unscaled_tuned_accuracy_cross-validate_test_cv_folds1_LogisticRegression.results')) as f:
             # check held out scores
             outstr = f.read()
             score = float(SCORE_OUTPUT_RE.search(outstr).groups()[-1])
-=======
-        with open(os.path.join(_my_dir, 'tests_cv_unscaled_tuned_accuracy_cross-validate_test_cv_folds1_LogisticRegression.results')) as f:
-            # check held out scores
-            outstr = f.read()
-            score = float(SCORE_OUTPUT_RE.search(outstr).groups()[0])
-
->>>>>>> fc9e2cd2
             assert test_func(score)
 
             grid_score_matches = GRID_RE.findall(outstr)
@@ -220,21 +206,14 @@
 
     with open(os.path.join(_my_dir, config_path)) as cfg:
         run_configuration(cfg, local=True)
-<<<<<<< HEAD
+
     with open(os.path.join(_my_dir, 'output', 'train_cv_unscaled_tuned_pearson_cross-validate_test_regression1_RescaledRidge.results')) as f:
-=======
-    with open(os.path.join(_my_dir, 'tests_cv_unscaled_tuned_pearson_cross-validate_test_regression1_RescaledRidge.results')) as f:
->>>>>>> fc9e2cd2
         # check held out scores
         outstr = f.read()
         score = float(SCORE_OUTPUT_RE.search(outstr).groups()[-1])
         assert test_func(score)
 
-<<<<<<< HEAD
     with open(os.path.join(_my_dir, 'output', 'train_cv_unscaled_tuned_pearson_cross-validate_test_regression1_RescaledRidge.predictions'), 'rb') as f:
-=======
-    with open(os.path.join(_my_dir, 'tests_cv_unscaled_tuned_pearson_cross-validate_test_regression1_RescaledRidge.predictions'), 'rb') as f:
->>>>>>> fc9e2cd2
         reader = csv.reader(f, dialect='excel-tab')
         reader.next()
         pred = [float(row[1]) for row in reader]
@@ -249,18 +228,20 @@
 def make_summary_data():
     num_train_examples = 500
     num_test_examples = 100
+
+    np.random.seed(1234567890)
 
     with open(os.path.join(_my_dir, 'train', 'test_summary.jsonlines'), 'w') as train_json, open(os.path.join(_my_dir, 'test', 'test_summary.jsonlines'), 'w') as test_json:
         for i in range(num_train_examples):
             y = "dog" if i % 2 == 0 else "cat"
             ex_id = "{}{}".format(y, i)
-            x = {"f1": 1.0, "f2": 1.0, "f3": 1.0, "is_{}".format(y): 1.0}
+            x = {"f1": np.random.randint(1, 4), "f2": np.random.randint(1, 4), "f3": np.random.randint(1, 4)}
             train_json.write(json.dumps({"y": y, "id": ex_id, "x": x}) + '\n')
 
         for i in range(num_test_examples):
             y = "dog" if i % 2 == 0 else "cat"
             ex_id = "{}{}".format(y, i)
-            x = {"f1": 1.5, "f2": 2.0, "f3": 1.0, "is_{}".format(y): 1.0}
+            x = {"f1": np.random.randint(1, 4), "f2": np.random.randint(1, 4), "f3": np.random.randint(1, 4)}
             test_json.write(json.dumps({"y": y, "id": ex_id, "x": x}) + '\n')
 
 
@@ -278,27 +259,31 @@
         run_configuration(cfg, local=True)
 
     with open(os.path.join(_my_dir, 'output', 'train_test_unscaled_tuned_accuracy_evaluate_test_summary_LogisticRegression.results')) as f:
-        # check held out scores
         outstr = f.read()
         logistic_score_from_results_file = float(SCORE_OUTPUT_RE.search(outstr).groups()[0])
 
-    with open(os.path.join(_my_dir, 'output', 'train_test_unscaled_tuned_pearson_evaluate_test_summary_MultinomialNB.results')) as f:
-        # check held out scores
+    with open(os.path.join(_my_dir, 'output', 'train_test_unscaled_tuned_accuracy_evaluate_test_summary_MultinomialNB.results')) as f:
         outstr = f.read()
         naivebayes_score_from_results_file = float(SCORE_OUTPUT_RE.search(outstr).groups()[0])
 
-    with open(os.path.join(_my_dir, 'train_test_unscaled_tuned_pearson_evaluate_summary.tsv'), 'r') as f:
+    with open(os.path.join(_my_dir, 'output', 'train_test_unscaled_tuned_accuracy_evaluate_test_summary_SVC.results')) as f:
+        outstr = f.read()
+        svm_score_from_results_file = float(SCORE_OUTPUT_RE.search(outstr).groups()[0])
+
+    with open(os.path.join(_my_dir, 'output', 'train_test_unscaled_tuned_accuracy_evaluate_summary.tsv'), 'r') as f:
         reader = csv.DictReader(f, dialect='excel-tab')
-        reader.next()
 
         for row in reader:
             if row['given_learner'] == 'LogisticRegression':
-                logistic_score_from_summary_file = row['accuracy']
+                logistic_score_from_summary_file = float(row['score'])
             elif row['given_learner'] == 'MultinomialNB':
-                naivebayes_score_from_summary_file = row['accuracy']
+                naivebayes_score_from_summary_file = float(row['score'])
+            elif row['given_learner'] == 'SVC':
+                svm_score_from_summary_file = float(row['score'])
 
     assert logistic_score_from_results_file == logistic_score_from_summary_file
     assert naivebayes_score_from_results_file == naivebayes_score_from_summary_file
+    assert svm_score_from_results_file == svm_score_from_summary_file
 
 
 # Test our kappa implementation based on Ben Hamner's unit tests.
