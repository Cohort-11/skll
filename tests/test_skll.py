--- conflicted
+++ resolved
@@ -1557,8 +1557,6 @@
                                           ('ablation_cv_feature_hasher_'
                                            '*results'))))
     eq_(num_result_files, 20)
-<<<<<<< HEAD
-=======
 
 
 def test_sparse_feature_hasher_predict_sampler():
@@ -1823,4 +1821,3 @@
                                       .format(outprefix, outprefix))))
 
     assert_array_equal(preds, expected)
->>>>>>> a9afb5dc
