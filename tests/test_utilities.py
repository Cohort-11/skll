# License: BSD 3 clause
"""
Module for running unit tests related to command line utilities.

:author: Nitin Madnani (nmadnani@ets.org)
:author: Dan Blanchard (dblanchard@ets.org)
"""

from __future__ import (absolute_import, division, print_function,
                        unicode_literals)
import ast

import copy
import itertools
import os
import sys

from glob import glob
from itertools import combinations, product
from os.path import abspath, dirname, exists, join
from six import StringIO

try:
    from unittest.mock import create_autospec, patch
except ImportError:
    from mock import create_autospec, patch

<<<<<<< HEAD
from nose.tools import eq_, assert_almost_equal, raises
from numpy.testing import assert_array_equal, assert_allclose, assert_array_almost_equal
=======
from nose.plugins.attrib import attr
from nose.tools import eq_, assert_almost_equal, raises
from numpy.testing import assert_allclose, assert_array_almost_equal
>>>>>>> 08e42ba1

import skll
import skll.utilities.compute_eval_from_predictions as cefp
import skll.utilities.filter_features as ff
import skll.utilities.generate_predictions as gp
import skll.utilities.print_model_weights as pmw
import skll.utilities.run_experiment as rex
import skll.utilities.skll_convert as sk
import skll.utilities.summarize_results as sr
import skll.utilities.join_features as jf
import skll.utilities.plot_learning_curves as plc

from skll.data import (FeatureSet, NDJWriter, LibSVMWriter,
                       MegaMWriter, LibSVMReader, safe_float)
from skll.data.readers import EXT_TO_READER
from skll.data.writers import EXT_TO_WRITER
from skll.experiments import _generate_learning_curve_plots, _write_summary_file, run_configuration
from skll.learner import Learner, _DEFAULT_PARAM_GRIDS

from utils import make_classification_data, make_regression_data


_ALL_MODELS = list(_DEFAULT_PARAM_GRIDS.keys())
_my_dir = abspath(dirname(__file__))


def setup():
    """
    Create necessary directories for testing.
    """
    train_dir = join(_my_dir, 'train')
    if not exists(train_dir):
        os.makedirs(train_dir)
    test_dir = join(_my_dir, 'test')
    if not exists(test_dir):
        os.makedirs(test_dir)
    output_dir = join(_my_dir, 'output')
    if not exists(output_dir):
        os.makedirs(output_dir)


def tearDown():
    """
    Clean up after tests.
    """
    test_dir = join(_my_dir, 'test')
    output_dir = join(_my_dir, 'output')
    other_dir = join(_my_dir, 'other')

    if exists(join(test_dir, 'test_generate_predictions.jsonlines')):
        os.unlink(join(test_dir, 'test_generate_predictions.jsonlines'))

    for model_chunk in glob(join(output_dir,
                                 'test_print_model_weights.model*')):
        os.unlink(model_chunk)

    for model_chunk in glob(join(output_dir,
                                 'test_generate_predictions.model*')):
        os.unlink(model_chunk)

    for model_chunk in glob(join(output_dir,
                                 'test_generate_predictions_console.model*')):
        os.unlink(model_chunk)

    for f in glob(join(other_dir, 'test_skll_convert*')):
        os.unlink(f)

    if exists(join(other_dir, 'summary_file')):
        os.unlink(join(other_dir, 'summary_file'))

    if exists(join(other_dir, 'test_filter_features_input.arff')):
        os.unlink(join(other_dir, 'test_filter_features_input.arff'))
    for ffile in glob(join(other_dir,
                           'test_join_features*')):
        os.unlink(ffile)


def test_compute_eval_from_predictions():
    """
    Test compute_eval_from_predictions function console script
    """

    pred_path = join(_my_dir, 'other',
                     'test_compute_eval_from_predictions_predictions.tsv')
    input_path = join(_my_dir, 'other',
                      'test_compute_eval_from_predictions.jsonlines')

    # we need to capture stdout since that's what main() writes to
    compute_eval_from_predictions_cmd = [input_path, pred_path, 'pearson',
                                         'unweighted_kappa']
    try:
        old_stdout = sys.stdout
        old_stderr = sys.stderr
        sys.stdout = mystdout = StringIO()
        sys.stderr = mystderr = StringIO()
        cefp.main(compute_eval_from_predictions_cmd)
        score_rows = mystdout.getvalue().strip().split('\n')
        err = mystderr.getvalue()
        print(err)
    finally:
        sys.stdout = old_stdout
        sys.stderr = old_stderr

    scores = {}
    for score_row in score_rows:
        score, metric_name, pred_path = score_row.split('\t')
        scores[metric_name] = float(score)

    assert_almost_equal(scores['pearson'], 0.6197797868009122)
    assert_almost_equal(scores['unweighted_kappa'], 0.2)


def test_compute_eval_from_predictions_with_probs():
    """
    Test compute_eval_from_predictions function console script, with probabilities in
    the predictions file.
    """

    pred_path = join(_my_dir, 'other',
                     'test_compute_eval_from_predictions_probs_predictions.tsv')
    input_path = join(_my_dir, 'other',
                      'test_compute_eval_from_predictions_probs.jsonlines')

    # we need to capture stdout since that's what main() writes to
    compute_eval_from_predictions_cmd = [input_path, pred_path, 'pearson',
                                         'unweighted_kappa']
    try:
        old_stdout = sys.stdout
        old_stderr = sys.stderr
        sys.stdout = mystdout = StringIO()
        sys.stderr = mystderr = StringIO()
        cefp.main(compute_eval_from_predictions_cmd)
        score_rows = mystdout.getvalue().strip().split('\n')
        err = mystderr.getvalue()
        print(err)
    finally:
        sys.stdout = old_stdout
        sys.stderr = old_stderr

    scores = {}
    for score_row in score_rows:
        score, metric_name, pred_path = score_row.split('\t')
        scores[metric_name] = float(score)

    assert_almost_equal(scores['pearson'], 0.6197797868009122)
    assert_almost_equal(scores['unweighted_kappa'], 0.2)


    #
    # Test expected value predictions method
    #
    compute_eval_from_predictions_cmd = [input_path, pred_path, 'explained_variance',
                                         'r2' ,'--method', 'expected_value']
    try:
        old_stdout = sys.stdout
        old_stderr = sys.stderr
        sys.stdout = mystdout = StringIO()
        sys.stderr = mystderr = StringIO()
        cefp.main(compute_eval_from_predictions_cmd)
        score_rows = mystdout.getvalue().strip().split('\n')
        err = mystderr.getvalue()
        print(err)
    finally:
        sys.stdout = old_stdout
        sys.stderr = old_stderr

    scores = {}
    for score_row in score_rows:
        score, metric_name, pred_path = score_row.split('\t')
        scores[metric_name] = float(score)

    assert_almost_equal(scores['r2'], 0.19999999999999996)
    assert_almost_equal(scores['explained_variance'], 0.23809523809523792)

@raises(ValueError)
def test_compute_eval_from_predictions_breaks_with_expval_and_nonnumeric_classes():
    """
    Make sure compute_eval_from_predictions breaks when predictions are calculated via
    expected_value and the classes are non numeric.
    """

    pred_path = join(_my_dir, 'other',
                     'test_compute_eval_from_predictions_nonnumeric_classes_predictions.tsv')
    input_path = join(_my_dir, 'other',
                      'test_compute_eval_from_predictions_nonnumeric_classes.jsonlines')

    compute_eval_from_predictions_cmd = [input_path, pred_path, 'explained_variance',
                                         'r2', '--method', 'expected_value']
    cefp.main(compute_eval_from_predictions_cmd)



def check_generate_predictions(use_feature_hashing=False, use_threshold=False):

    # create some simple classification data without feature hashing
    train_fs, test_fs = make_classification_data(
        num_examples=1000, num_features=5,
        use_feature_hashing=use_feature_hashing, feature_bins=4)

    # create a learner that uses an SGD classifier
    learner = Learner('SGDClassifier', probability=use_threshold)

    # train the learner with grid search
    learner.train(train_fs, grid_search=True)

    # get the predictions on the test featureset
    predictions = learner.predict(test_fs)

    # if we asked for probabilities, then use the threshold
    # to convert them into binary predictions
    if use_threshold:
        threshold = 0.6
        predictions = [int(p[1] >= threshold) for p in predictions]
    else:
        predictions = predictions.tolist()
        threshold = None

    # save the learner to a file
    model_file = join(_my_dir, 'output',
                      'test_generate_predictions.model')
    learner.save(model_file)

    # now use Predictor to generate the predictions and make
    # sure that they are the same as before saving the model
    p = gp.Predictor(model_file, threshold=threshold)
    predictions_after_saving = p.predict(test_fs)

    eq_(predictions, predictions_after_saving)


def test_generate_predictions():
    """
    Test generate predictions API with hashing and a threshold
    """

    yield check_generate_predictions, False, False
    yield check_generate_predictions, True, False
    yield check_generate_predictions, False, True
    yield check_generate_predictions, True, True


def check_generate_predictions_console(use_threshold=False):

    # create some simple classification data without feature hashing
    train_fs, test_fs = make_classification_data(num_examples=1000,
                                                 num_features=5)

    # save the test feature set to an NDJ file
    input_file = join(_my_dir, 'test',
                      'test_generate_predictions.jsonlines')
    writer = NDJWriter(input_file, test_fs)
    writer.write()

    # create a learner that uses an SGD classifier
    learner = Learner('SGDClassifier', probability=use_threshold)

    # train the learner with grid search
    learner.train(train_fs, grid_search=True)

    # get the predictions on the test featureset
    predictions = learner.predict(test_fs)

    # if we asked for probabilities, then use the threshold
    # to convert them into binary predictions
    if use_threshold:
        threshold = 0.6
        predictions = [int(p[1] >= threshold) for p in predictions]
    else:
        predictions = predictions.tolist()
        threshold = None

    # save the learner to a file
    model_file = join(_my_dir, 'output',
                      'test_generate_predictions_console.model')
    learner.save(model_file)

    # now call main() from generate_predictions.py
    generate_cmd = []
    if use_threshold:
        generate_cmd.append('-t {}'.format(threshold))
    generate_cmd.extend([model_file, input_file])

    # we need to capture stdout since that's what main() writes to
    err = ''
    try:
        old_stdout = sys.stdout
        old_stderr = sys.stderr
        sys.stdout = mystdout = StringIO()
        sys.stderr = mystderr = StringIO()
        gp.main(generate_cmd)
        out = mystdout.getvalue()
        err = mystderr.getvalue()
        predictions_after_saving = [int(x) for x in out.strip().split('\n')]
        eq_(predictions, predictions_after_saving)
    finally:
        sys.stdout = old_stdout
        sys.stderr = old_stderr
        print(err)


def test_generate_predictions_console():
    """
    Test generate_predictions as a console script with/without a threshold
    """

    yield check_generate_predictions_console, False
    yield check_generate_predictions_console, True


def check_skll_convert(from_suffix, to_suffix):

    # create some simple classification data
    orig_fs, _ = make_classification_data(train_test_ratio=1.0,
                                          one_string_feature=True)

    # now write out this feature set in the given suffix
    from_suffix_file = join(_my_dir, 'other',
                            'test_skll_convert_in{}'.format(from_suffix))
    to_suffix_file = join(_my_dir, 'other',
                          'test_skll_convert_out{}'.format(to_suffix))

    writer = EXT_TO_WRITER[from_suffix](from_suffix_file, orig_fs, quiet=True)
    writer.write()

    # now run skll convert to convert the featureset into the other format
    skll_convert_cmd = [from_suffix_file, to_suffix_file, '--quiet']

    # we need to capture stderr to make sure we don't miss any errors
    err = ''
    try:
        old_stderr = sys.stderr
        sys.stderr = mystderr = StringIO()
        sk.main(skll_convert_cmd)
        err = mystderr.getvalue()
    finally:
        sys.stderr = old_stderr
        print(err)

    # now read the converted file
    reader = EXT_TO_READER[to_suffix](to_suffix_file, quiet=True)
    converted_fs = reader.read()

    # ensure that the original and the converted feature sets
    # are the same
    eq_(orig_fs, converted_fs)


def test_skll_convert():
    for from_suffix, to_suffix in itertools.permutations(['.jsonlines', '.ndj',
                                                          '.megam', '.tsv',
                                                          '.csv', '.arff',
                                                          '.libsvm'], 2):
        yield check_skll_convert, from_suffix, to_suffix


def test_skll_convert_libsvm_map():
    """
    Test to check whether the --reuse_libsvm_map option works for skll_convert
    """

    # create some simple classification data
    orig_fs, _ = make_classification_data(train_test_ratio=1.0,
                                          one_string_feature=True)

    # now write out this feature set as a libsvm file
    orig_libsvm_file = join(_my_dir, 'other',
                            'test_skll_convert_libsvm_map.libsvm')
    writer = LibSVMWriter(orig_libsvm_file, orig_fs, quiet=True)
    writer.write()

    # now make a copy of the dataset
    swapped_fs = copy.deepcopy(orig_fs)

    # now modify this new featureset to swap the first two columns
    del swapped_fs.vectorizer.vocabulary_['f01']
    del swapped_fs.vectorizer.vocabulary_['f02']
    swapped_fs.vectorizer.vocabulary_['f01'] = 1
    swapped_fs.vectorizer.vocabulary_['f02'] = 0
    tmp = swapped_fs.features[:, 0]
    swapped_fs.features[:, 0] = swapped_fs.features[:, 1]
    swapped_fs.features[:, 1] = tmp

    # now write out this new feature set as a MegaM file
    swapped_megam_file = join(_my_dir, 'other',
                              'test_skll_convert_libsvm_map.megam')
    writer = MegaMWriter(swapped_megam_file, swapped_fs, quiet=True)
    writer.write()

    # now run skll_convert to convert this into a libsvm file
    # but using the mapping specified in the first libsvm file
    converted_libsvm_file = join(_my_dir, 'other',
                                 'test_skll_convert_libsvm_map2.libsvm')

    # now call skll convert's main function
    skll_convert_cmd = ['--reuse_libsvm_map', orig_libsvm_file,
                        '--quiet', orig_libsvm_file,
                        converted_libsvm_file]
    err = ''
    try:
        old_stderr = sys.stderr
        sys.stderr = mystderr = StringIO()
        sk.main(skll_convert_cmd)
        err = mystderr.getvalue()
    finally:
        sys.stderr = old_stderr
        print(err)

    # now read the converted libsvm file into a featureset
    reader = LibSVMReader(converted_libsvm_file, quiet=True)
    converted_fs = reader.read()

    # now ensure that this new featureset and the original
    # featureset are the same
    eq_(orig_fs, converted_fs)


def check_print_model_weights(task='classification'):

    # create some simple classification or regression data
    if task == 'classification' or task == 'classification_no_intercept':
        train_fs, _ = make_classification_data(train_test_ratio=0.8)
    elif task == 'multiclass_classification':
        train_fs, _ = make_classification_data(train_test_ratio=0.8, num_labels=3)
    else:
        train_fs, _, _ = make_regression_data(num_features=4,
                                              train_test_ratio=0.8)

    # now train the appropriate model
    if task == 'classification' or task == 'multiclass_classification':
        learner = Learner('LogisticRegression')
        learner.train(train_fs, grid_objective='f1_score_micro')
    elif task == 'classification_no_intercept':
        learner = Learner('LogisticRegression')
        learner.train(train_fs, grid_objective='f1_score_micro', param_grid=[{'fit_intercept':[False]}])
    elif task == 'regression':
        learner = Learner('LinearRegression')
        learner.train(train_fs, grid_objective='pearson')
    else:
        learner = Learner('LinearSVR')
        learner.train(train_fs, grid_objective='pearson')

    # now save the model to disk
    model_file = join(_my_dir, 'output',
                      'test_print_model_weights.model')
    learner.save(model_file)

    # now call print_model_weights main() and capture the output
    print_model_weights_cmd = [model_file]
    err = ''
    try:
        old_stderr = sys.stderr
        old_stdout = sys.stdout
        sys.stderr = mystderr = StringIO()
        sys.stdout = mystdout = StringIO()
        pmw.main(print_model_weights_cmd)
        out = mystdout.getvalue()
        err = mystderr.getvalue()
    finally:
        sys.stderr = old_stderr
        sys.stdout = old_stdout
        print(err)

    # now parse the output of the print_model_weight command
    # and get the intercept and the feature values
    if task == 'classification':
        lines_to_parse = [l for l in out.split('\n')[1:] if l]
        intercept = safe_float(lines_to_parse[0].split('\t')[0])
        feature_values = []
        for ltp in lines_to_parse[1:]:
            fields = ltp.split('\t')
            feature_values.append((fields[2], safe_float(fields[0])))
        feature_values = [t[1] for t in sorted(feature_values)]
        assert_almost_equal(intercept, learner.model.intercept_[0])
        assert_allclose(learner.model.coef_[0], feature_values)
    elif task == 'multiclass_classification':
        # for multiple classes we get an intercept for each class
        # as well as a list of weights for each class

        lines_to_parse = [l for l in out.split('\n')[1:] if l]
        intercept = []
        for intercept_string in lines_to_parse[0:3]:
            intercept.append(safe_float(intercept_string.split('\t')[0]))

        feature_values = [[], [], []]
        for ltp in lines_to_parse[3:]:
            fields = ltp.split('\t')
            feature_values[int(fields[1])].append((fields[2], safe_float(fields[0])))

        for index, weights in enumerate(feature_values):
            feature_values[index] = [t[1] for t in sorted(weights)]

        for index, weights in enumerate(learner.model.coef_):
            assert_array_almost_equal(weights, feature_values[index])

        assert_array_almost_equal(intercept, learner.model.intercept_)
    elif task == 'classification_no_intercept':
        lines_to_parse = [l for l in out.split('\n')[0:] if l]
        intercept = safe_float(lines_to_parse[0].split('=')[1])
        feature_values = []
        for ltp in lines_to_parse[1:]:
            fields = ltp.split('\t')
            feature_values.append((fields[2], safe_float(fields[0])))
        feature_values = [t[1] for t in sorted(feature_values)]
        assert_almost_equal(intercept, learner.model.intercept_)
        assert_allclose(learner.model.coef_[0], feature_values)
    elif task == 'regression':
        lines_to_parse = [l for l in out.split('\n') if l]
        intercept = safe_float(lines_to_parse[0].split('=')[1])
        feature_values = []
        for ltp in lines_to_parse[1:]:
            fields = ltp.split('\t')
            feature_values.append((fields[1], safe_float(fields[0])))
        feature_values = [t[1] for t in sorted(feature_values)]
        assert_almost_equal(intercept, learner.model.intercept_)
        assert_allclose(learner.model.coef_, feature_values)
    else:
        lines_to_parse = [l for l in out.split('\n') if l]

        intercept_list = ast.literal_eval(lines_to_parse[0].split('=')[1].strip())
        intercept = []
        for intercept_string in intercept_list:
            intercept.append(safe_float(intercept_string))

        feature_values = []
        for ltp in lines_to_parse[1:]:
            fields = ltp.split('\t')
            feature_values.append((fields[1], safe_float(fields[0])))
        feature_values = [t[1] for t in sorted(feature_values)]

        assert_array_almost_equal(intercept, learner.model.intercept_)
        assert_allclose(learner.model.coef_, feature_values)


def test_print_model_weights():
    yield check_print_model_weights, 'classification'
    yield check_print_model_weights, 'multiclass_classification'
    yield check_print_model_weights, 'classification_no_intercept'
    yield check_print_model_weights, 'regression'
    yield check_print_model_weights, 'regression_linearSVR'


def check_summarize_results_argparse(use_ablation=False):
    """
    A utility function to check that we are setting up argument parsing
    correctly for summarize_results. We are not checking whether the summaries
    produced are accurate because we have separate tests for that.
    """

    # replace the _write_summary_file function that's called
    # by the main() in summarize_results with a mocked up version
    write_summary_file_mock = create_autospec(_write_summary_file)
    sr._write_summary_file = write_summary_file_mock

    # now call main with some arguments
    summary_file_name = join(_my_dir, 'other', 'summary_file')
    list_of_input_files = ['infile1', 'infile2', 'infile3']
    sr_cmd_args = [summary_file_name]
    sr_cmd_args.extend(list_of_input_files)
    if use_ablation:
        sr_cmd_args.append('--ablation')
    sr.main(argv=sr_cmd_args)

    # now check to make sure that _write_summary_file (or our mocked up version
    # of it) got the arguments that we passed
    positional_arguments, keyword_arguments = write_summary_file_mock.call_args
    eq_(positional_arguments[0], list_of_input_files)
    eq_(positional_arguments[1].name, summary_file_name)
    eq_(keyword_arguments['ablation'], int(use_ablation))


def test_summarize_results_argparse():
    yield check_summarize_results_argparse, False
    yield check_summarize_results_argparse, True


@attr('have_pandas_and_seaborn')
def test_plot_learning_curves_argparse():
    # A utility function to check that we are setting up argument parsing
    # correctly for plot_learning_curves. We are not checking whether the learning
    # curves produced are accurate because we have separate tests for that.

    # replace the _generate_learning_curve_plots function that's called
    # by the main() in plot_learning_curves with a mocked up version
    generate_learning_curve_plots_mock = create_autospec(_generate_learning_curve_plots)
    plc._generate_learning_curve_plots = generate_learning_curve_plots_mock

    # now call main with some arguments
    summary_file_name = join(_my_dir, 'other', 'sample_learning_curve_summary.tsv')
    experiment_name = 'sample_learning_curve'
    output_dir_name = join(_my_dir, 'other')
    plc_cmd_args = [summary_file_name, output_dir_name]
    plc.main(argv=plc_cmd_args)

    # now check to make sure that _generate_learning_curve_plots (or our mocked up version
    # of it) got the arguments that we passed
    positional_arguments, keyword_arguments = generate_learning_curve_plots_mock.call_args
    eq_(positional_arguments[0], experiment_name)
    eq_(positional_arguments[1], output_dir_name)
    eq_(positional_arguments[2], summary_file_name)


@raises(SystemExit)
def test_plot_learning_curves_no_pandas_no_seaborn():
    summary_file_name = join(_my_dir, 'other', 'sample_learning_curve_summary.tsv')
    output_dir_name = join(_my_dir, 'other')
    plc_cmd_args = [summary_file_name, output_dir_name]
    plc.main(argv=plc_cmd_args)


@attr('have_pandas_and_seaborn')
@raises(SystemExit)
def test_plot_learning_curves_missing_file():
    summary_file_name = join(_my_dir, 'other', 'non_existent_summary.tsv')
    output_dir_name = join(_my_dir, 'other')
    plc_cmd_args = [summary_file_name, output_dir_name]
    plc.main(argv=plc_cmd_args)


@attr('have_pandas_and_seaborn')
def test_plot_learning_curves_create_output_directory():
    summary_file_name = join(_my_dir, 'other', 'sample_learning_curve_summary.tsv')
    output_dir_name = join(_my_dir, 'other', 'foobar')
    plc_cmd_args = [summary_file_name, output_dir_name]
    plc.main(argv=plc_cmd_args)
    exists(output_dir_name)


def check_run_experiments_argparse(multiple_config_files=False,
                                   n_ablated_features='1',
                                   keep_models=False,
                                   local=False,
                                   resume=False):
    """
    A utility function to check that we are setting up argument parsing
    correctly for run_experiment.  We are not checking whether the results are
    correct because we have separate tests for that.
    """

    # replace the run_configuration function that's called
    # by the main() in run_experiment with a mocked up version
    run_configuration_mock = create_autospec(run_configuration)
    rex.run_configuration = run_configuration_mock

    # now call main with some arguments
    config_file1_name = join(_my_dir, 'other', 'config_file1')
    config_files = [config_file1_name]
    rex_cmd_args = [config_file1_name]
    if multiple_config_files:
        config_file2_name = join(_my_dir, 'other', 'config_file2')
        rex_cmd_args.extend([config_file2_name])
        config_files.extend([config_file2_name])

    if n_ablated_features != 'all':
        rex_cmd_args.extend(['-a', '{}'.format(n_ablated_features)])
    else:
        rex_cmd_args.append('-A')

    if keep_models:
        rex_cmd_args.append('-k')

    if resume:
        rex_cmd_args.append('-r')

    if local:
        rex_cmd_args.append('-l')
    else:
        machine_list = ['"foo.1.org"', '"x.test.com"', '"z.a.b.d"']
        rex_cmd_args.append('-m')
        rex_cmd_args.append('{}'.format(','.join(machine_list)))

    rex_cmd_args.extend(['-q', 'foobar.q'])

    rex.main(argv=rex_cmd_args)

    # now check to make sure that run_configuration (or our mocked up version
    # of it) got the arguments that we passed
    positional_arguments, keyword_arguments = run_configuration_mock.call_args

    if multiple_config_files:
        eq_(positional_arguments[0], config_files[1])
    else:
        eq_(positional_arguments[0], config_file1_name)

    if n_ablated_features != 'all':
        eq_(keyword_arguments['ablation'], int(n_ablated_features))
    else:
        eq_(keyword_arguments['ablation'], None)

    if local:
        eq_(keyword_arguments['local'], local)
    else:
        eq_(keyword_arguments['hosts'], machine_list)

    eq_(keyword_arguments['overwrite'], not keep_models)
    eq_(keyword_arguments['queue'], 'foobar.q')
    eq_(keyword_arguments['resume'], resume)


def test_run_experiment_argparse():
    for (multiple_config_files,
         n_ablated_features,
         keep_models, local,
         resume) in product([True, False],
                            ['2', 'all'],
                            [True, False],
                            [True, False],
                            [True, False]):

        yield (check_run_experiments_argparse, multiple_config_files,
               n_ablated_features, keep_models, local, resume)


def check_filter_features_no_arff_argparse(extension, filter_type,
                                           label_col='y', id_col='id',
                                           inverse=False, quiet=False):
    """
    A utility function to check that we are setting up argument parsing
    correctly for filter_features for ALL file types except ARFF.
    We are not checking whether the results are correct because we
    have separate tests for that.
    """

    # replace the run_configuration function that's called
    # by the main() in filter_feature with a mocked up version
    reader_class = EXT_TO_READER[extension]
    writer_class = EXT_TO_WRITER[extension]

    # create some dummy input and output filenames
    infile = 'foo{}'.format(extension)
    outfile = 'bar{}'.format(extension)

    # create a simple featureset with actual ids, labels and features
    fs, _ = make_classification_data(num_labels=3, train_test_ratio=1.0)

    ff_cmd_args = [infile, outfile]

    if filter_type == 'feature':
        if inverse:
            features_to_keep = ['f01', 'f04', 'f07', 'f10']
        else:
            features_to_keep = ['f02', 'f03', 'f05', 'f06', 'f08', 'f09']

        ff_cmd_args.append('-f')

        for f in features_to_keep:
            ff_cmd_args.append(f)

    elif filter_type == 'id':
        if inverse:
            ids_to_keep = ['EXAMPLE_{}'.format(x) for x in range(1, 100, 2)]
        else:
            ids_to_keep = ['EXAMPLE_{}'.format(x) for x in range(2, 102, 2)]

        ff_cmd_args.append('-I')

        for idee in ids_to_keep:
            ff_cmd_args.append(idee)

    elif filter_type == 'label':
        if inverse:
            labels_to_keep = ['0', '1']
        else:
            labels_to_keep = ['2']

        ff_cmd_args.append('-L')

        for lbl in labels_to_keep:
            ff_cmd_args.append(lbl)

    ff_cmd_args.extend(['-l', label_col])
    ff_cmd_args.extend(['--id_col', id_col])

    if inverse:
        ff_cmd_args.append('-i')

    if quiet:
        ff_cmd_args.append('-q')

    # substitute mock methods for the three main methods that get called by
    # filter_features: the __init__() method of the appropriate reader,
    # FeatureSet.filter() and the __init__() method of the appropriate writer.
    # We also need to mock the read() and write() methods to prevent actual
    # reading and writing.
    with patch.object(reader_class, '__init__', autospec=True,
                      return_value=None) as read_init_mock, \
            patch.object(reader_class, 'read', autospec=True, return_value=fs),\
            patch.object(FeatureSet, 'filter', autospec=True) as filter_mock, \
            patch.object(writer_class, '__init__', autospec=True,
                         return_value=None) as write_init_mock, \
            patch.object(writer_class, 'write', autospec=True):

        ff.main(argv=ff_cmd_args)

        # get the various arguments from the three mocked up methods
        read_pos_arguments, read_kw_arguments = read_init_mock.call_args
        filter_pos_arguments, filter_kw_arguments = filter_mock.call_args
        write_pos_arguments, write_kw_arguments = write_init_mock.call_args

        # make sure that the arguments they got were the ones we specified
        eq_(read_pos_arguments[1], infile)
        eq_(read_kw_arguments['quiet'], quiet)
        eq_(read_kw_arguments['label_col'], label_col)
        eq_(read_kw_arguments['id_col'], id_col)

        eq_(write_pos_arguments[1], outfile)
        eq_(write_kw_arguments['quiet'], quiet)

        # Note that we cannot test the label_col column for the writer.
        # The reason is that it is set conditionally and those conditions
        # do not execute with mocking.
        eq_(filter_pos_arguments[0], fs)
        eq_(filter_kw_arguments['inverse'], inverse)

        if filter_type == 'feature':
            eq_(filter_kw_arguments['features'], features_to_keep)
        elif filter_type == 'id':
            eq_(filter_kw_arguments['ids'], ids_to_keep)
        elif filter_type == 'label':
            eq_(filter_kw_arguments['labels'], labels_to_keep)


def test_filter_features_no_arff_argparse():
    for (extension, filter_type, id_col,
         label_col, inverse, quiet) in product(['.jsonlines', '.ndj',
                                                '.megam', '.tsv',
                                                '.csv', ],
                                               ['feature', 'id',
                                                'label'],
                                               ['id', 'id_foo'],
                                               ['y', 'foo'],
                                               [True, False],
                                               [True, False]):

        yield (check_filter_features_no_arff_argparse, extension,
               filter_type, label_col, id_col, inverse, quiet)


def check_filter_features_arff_argparse(filter_type, label_col='y',
                                        id_col='id', inverse=False,
                                        quiet=False):
    """
    A utility function to check that we are setting up argument parsing
    correctly for filter_features for ARFF file types. We are not checking
    whether the results are correct because we have separate tests for that.
    """

    # replace the run_configuration function that's called
    # by the main() in filter_feature with a mocked up version
    writer_class = skll.data.writers.ARFFWriter

    # create some dummy input and output filenames
    infile = join(_my_dir, 'other', 'test_filter_features_input.arff')
    outfile = 'bar.arff'

    # create a simple featureset with actual ids, labels and features
    fs, _ = make_classification_data(num_labels=3, train_test_ratio=1.0)

    writer = writer_class(infile, fs, label_col=label_col, id_col=id_col)
    writer.write()

    ff_cmd_args = [infile, outfile]

    if filter_type == 'feature':
        if inverse:
            features_to_keep = ['f01', 'f04', 'f07', 'f10']
        else:
            features_to_keep = ['f02', 'f03', 'f05', 'f06', 'f08', 'f09']

        ff_cmd_args.append('-f')

        for f in features_to_keep:
            ff_cmd_args.append(f)

    elif filter_type == 'id':
        if inverse:
            ids_to_keep = ['EXAMPLE_{}'.format(x) for x in range(1, 100, 2)]
        else:
            ids_to_keep = ['EXAMPLE_{}'.format(x) for x in range(2, 102, 2)]

        ff_cmd_args.append('-I')

        for idee in ids_to_keep:
            ff_cmd_args.append(idee)

    elif filter_type == 'label':
        if inverse:
            labels_to_keep = ['0', '1']
        else:
            labels_to_keep = ['2']

        ff_cmd_args.append('-L')

        for lbl in labels_to_keep:
            ff_cmd_args.append(lbl)

    ff_cmd_args.extend(['-l', label_col])
    ff_cmd_args.extend(['--id_col', id_col])

    if inverse:
        ff_cmd_args.append('-i')

    if quiet:
        ff_cmd_args.append('-q')

    # Substitute mock methods for the main methods that get called by
    # filter_features for arff files: FeatureSet.filter() and the __init__()
    # method of the appropriate writer.  We also need to mock the write()
    # method to prevent actual writing.
    with patch.object(FeatureSet, 'filter', autospec=True) as filter_mock, \
            patch.object(writer_class, '__init__', autospec=True,
                         return_value=None) as write_init_mock, \
            patch.object(writer_class, 'write', autospec=True) as write_mock:

        ff.main(argv=ff_cmd_args)

        # get the various arguments from the three mocked up methods
        filter_pos_arguments, filter_kw_arguments = filter_mock.call_args
        write_pos_arguments, write_kw_arguments = write_init_mock.call_args

        # make sure that the arguments they got were the ones we specified
        eq_(write_pos_arguments[1], outfile)
        eq_(write_kw_arguments['quiet'], quiet)

        # note that we cannot test the label_col column for the writer
        # the reason is that is set conditionally and those conditions
        # do not execute with mocking

        eq_(filter_pos_arguments[0], fs)
        eq_(filter_kw_arguments['inverse'], inverse)

        if filter_type == 'feature':
            eq_(filter_kw_arguments['features'], features_to_keep)
        elif filter_type == 'id':
            eq_(filter_kw_arguments['ids'], ids_to_keep)
        elif filter_type == 'label':
            eq_(filter_kw_arguments['labels'], labels_to_keep)


def test_filter_features_arff_argparse():
    for (filter_type, label_col, id_col,
         inverse, quiet) in product(['feature', 'id',
                                     'label'],
                                    ['y', 'foo'],
                                    ['id', 'id_foo'],
                                    [True, False],
                                    [True, False]):

        yield (check_filter_features_arff_argparse, filter_type,
               label_col, id_col, inverse, quiet)


@raises(SystemExit)
def test_filter_features_libsvm_input_argparse():
    """
    Make sure filter_features exits when passing in input libsvm files
    """

    ff_cmd_args = ['foo.libsvm', 'bar.csv', '-f', 'a', 'b', 'c']
    ff.main(argv=ff_cmd_args)


@raises(SystemExit)
def test_filter_features_libsvm_output_argparse():
    """
    Make sure filter_features exits when passing in output libsvm files
    """

    ff_cmd_args = ['foo.csv', 'bar.libsvm', '-f', 'a', 'b', 'c']
    ff.main(argv=ff_cmd_args)


@raises(SystemExit)
def test_filter_features_unknown_input_format():
    """
    Make sure that filter_features exits when passing in an unknown input file format
    """

    ff_cmd_args = ['foo.xxx', 'bar.csv', '-f', 'a', 'b', 'c']
    ff.main(argv=ff_cmd_args)


@raises(SystemExit)
def test_filter_features_unknown_output_format():
    """
    Make sure that filter_features exits when passing in an unknown input file format
    """
    ff_cmd_args = ['foo.csv', 'bar.xxx', '-f', 'a', 'b', 'c']
    ff.main(argv=ff_cmd_args)


@raises(SystemExit)
def check_filter_features_raises_system_exit(cmd_args):
    """
    Little helper to make test output cleaner for tests that check that
    filter_features exits with the specified arguments.
    """
    ff.main(cmd_args)


def test_filter_features_unmatched_formats():
    # Make sure filter_feature exits when the output file is in a different
    # format
    for inext, outext in combinations(['.arff', '.megam', '.ndj', '.tsv',
                                       '.jsonlines', '.csv'], 2):
        ff_cmd_args = ['foo{}'.format(inext), 'bar{}'.format(outext), '-f',
                       'a', 'b', 'c']
        yield check_filter_features_raises_system_exit, ff_cmd_args


def check_join_features_argparse(extension, label_col='y', id_col='id',
                                 quiet=False):
    """
    A utility function to check that we are setting up argument parsing
    correctly for join_features for ALL file types. We are not checking
    whether the results are correct because we have separate tests for that.
    """

    # replace the run_configuration function that's called
    # by the main() in filter_feature with a mocked up version
    writer_class = EXT_TO_WRITER[extension]

    # create some dummy input and output filenames
    infile1 = join(_my_dir, 'other', 'test_join_features1{}'.format(extension))
    infile2 = join(_my_dir, 'other', 'test_join_features2{}'.format(extension))
    outfile = 'bar{}'.format(extension)

    # create a simple featureset with actual ids, labels and features
    fs1, _ = make_classification_data(num_labels=3,
                                      train_test_ratio=1.0,
                                      random_state=1234)
    fs2, _ = make_classification_data(num_labels=3,
                                      train_test_ratio=1.0,
                                      feature_prefix='g',
                                      random_state=5678)

    jf_cmd_args = [infile1, infile2, outfile]

    if extension in ['.tsv', '.csv', '.arff']:
        writer1 = writer_class(infile1, fs1, label_col=label_col,
                               id_col=id_col)
        writer2 = writer_class(infile2, fs2, label_col=label_col,
                               id_col=id_col)
        jf_cmd_args.extend(['-l', label_col])
        jf_cmd_args.extend(['--id_col', id_col])
    else:
        writer1 = writer_class(infile1, fs1)
        writer2 = writer_class(infile2, fs2)

    writer1.write()
    writer2.write()

    if quiet:
        jf_cmd_args.append('-q')

    # Substitute mock methods for the main methods that get called by
    # filter_features: FeatureSet.filter() and the __init__() method
    # of the appropriate writer. We also need to mock the write()
    # method to prevent actual writing.
    with patch.object(FeatureSet, '__add__', autospec=True) as add_mock, \
            patch.object(writer_class, '__init__', autospec=True,
                         return_value=None) as write_init_mock, \
            patch.object(writer_class, 'write', autospec=True) as write_mock:

        jf.main(argv=jf_cmd_args)

        # get the various arguments from the three mocked up methods
        add_pos_arguments, add_kw_arguments = add_mock.call_args
        write_pos_arguments, write_kw_arguments = write_init_mock.call_args

        # make sure that the arguments they got were the ones we specified
        eq_(write_pos_arguments[1], outfile)
        eq_(write_kw_arguments['quiet'], quiet)

        # note that we cannot test the label_col column for the writer
        # the reason is that is set conditionally and those conditions
        # do not execute with mocking

        eq_(add_pos_arguments[0], fs1)
        eq_(add_pos_arguments[1], fs2)


def test_join_features_argparse():
    for (extension, label_col, id_col, quiet) in product(['.jsonlines', '.ndj',
                                                          '.megam', '.tsv',
                                                          '.csv', '.arff'],
                                                         ['y', 'foo'],
                                                         ['id', 'id_foo'],
                                                         [True, False]):

        yield (check_join_features_argparse, extension, label_col, id_col,
               quiet)


@raises(SystemExit)
def test_join_features_libsvm_input_argparse():
    """
    Make sure that join_features exits when passing in input libsvm files
    """

    jf_cmd_args = ['foo.libsvm', 'bar.libsvm', 'baz.csv']
    jf.main(argv=jf_cmd_args)


@raises(SystemExit)
def test_join_features_libsvm_output_argparse():
    """
    Make sure that join_features exits when passing in output libsvm files
    """

    jf_cmd_args = ['foo.csv', 'bar.csv', 'baz.libsvm']
    jf.main(argv=jf_cmd_args)


@raises(SystemExit)
def test_join_features_unknown_input_format():
    """
    Make that join_features exits when passing in an unknown input file format
    """

    jf_cmd_args = ['foo.xxx', 'bar.tsv', 'baz.csv']
    jf.main(argv=jf_cmd_args)


@raises(SystemExit)
def test_join_features_unknown_output_format():
    """
    Make sure that join_features exits when passing in an unknown output file format
    """

    jf_cmd_args = ['foo.csv', 'bar.csv', 'baz.xxx']
    jf.main(argv=jf_cmd_args)


@raises(SystemExit)
def check_join_features_raises_system_exit(cmd_args):
    """
    Little helper to make test output cleaner for tests that check that
    join_features exits with the specified arguments.
    """
    jf.main(cmd_args)


def test_join_features_unmatched_input_formats():
    # Make sure that join_feature exits when the input files are in different
    # formats
    for ext1, ext2 in combinations(['.arff', '.megam', '.ndj', '.tsv',
                                    '.jsonlines', '.csv'], 2):
        jf_cmd_args = ['foo{}'.format(ext1), 'bar{}'.format(ext2),
                       'baz{}'.format(ext1)]
        yield check_join_features_raises_system_exit, jf_cmd_args


def test_join_features_unmatched_output_format():
    # Make sure join_features exits when the output file is in a different
    # format
    for ext1, ext2 in combinations(['.arff', '.megam', '.ndj', '.tsv',
                                    '.jsonlines', '.csv'], 2):
        jf_cmd_args = ['foo{}'.format(ext1), 'bar{}'.format(ext1),
                       'baz{}'.format(ext2)]
        yield check_join_features_raises_system_exit, jf_cmd_args<|MERGE_RESOLUTION|>--- conflicted
+++ resolved
@@ -25,14 +25,9 @@
 except ImportError:
     from mock import create_autospec, patch
 
-<<<<<<< HEAD
-from nose.tools import eq_, assert_almost_equal, raises
-from numpy.testing import assert_array_equal, assert_allclose, assert_array_almost_equal
-=======
 from nose.plugins.attrib import attr
 from nose.tools import eq_, assert_almost_equal, raises
 from numpy.testing import assert_allclose, assert_array_almost_equal
->>>>>>> 08e42ba1
 
 import skll
 import skll.utilities.compute_eval_from_predictions as cefp
