# License: BSD 3 clause
"""
Tests related to classification experiments.

:author: Michael Heilman (mheilman@ets.org)
:author: Nitin Madnani (nmadnani@ets.org)
:author: Dan Blanchard (dblanchard@ets.org)
:author: Aoife Cahill (acahill@ets.org)
"""

import csv
import itertools
import json
import os
import re
import warnings

from glob import glob
from itertools import product
from os.path import abspath, dirname, exists, join

import numpy as np
from nose.tools import assert_almost_equal, assert_raises, eq_, ok_, raises
from numpy.testing import assert_array_equal

from scipy.stats import kendalltau, pearsonr, spearmanr

from sklearn.exceptions import ConvergenceWarning
from sklearn.linear_model import LogisticRegression
from sklearn.metrics import (accuracy_score,
                             average_precision_score,
                             log_loss,
                             roc_auc_score)
from sklearn.utils import shuffle as sk_shuffle

from skll import run_configuration
from skll.config import _parse_config_file
from skll.data import FeatureSet, NDJReader, NDJWriter
from skll.learner import (_DEFAULT_PARAM_GRIDS,
                          FilteredLeaveOneGroupOut,
                          Learner,
                          _contiguous_ints_or_floats,
                          _train_and_score)
from skll.metrics import (_CORRELATION_METRICS,
                          _PROBABILISTIC_METRICS,
                          _REGRESSION_ONLY_METRICS,
                          _UNWEIGHTED_KAPPA_METRICS,
                          _WEIGHTED_KAPPA_METRICS,
                          use_score_func)

from tests.utils import (make_classification_data,
                         make_regression_data,
                         make_sparse_data,
                         fill_in_config_options,
                         fill_in_config_paths_for_single_file)


_ALL_MODELS = list(_DEFAULT_PARAM_GRIDS.keys())
_my_dir = abspath(dirname(__file__))


def setup():
    train_dir = join(_my_dir, 'train')
    if not exists(train_dir):
        os.makedirs(train_dir)
    test_dir = join(_my_dir, 'test')
    if not exists(test_dir):
        os.makedirs(test_dir)
    output_dir = join(_my_dir, 'output')
    if not exists(output_dir):
        os.makedirs(output_dir)


def tearDown():
    train_dir = join(_my_dir, 'train')
    test_dir = join(_my_dir, 'test')
    output_dir = join(_my_dir, 'output')
    config_dir = join(_my_dir, 'configs')

    if exists(join(train_dir, 'train_single_file.jsonlines')):
        os.unlink(join(train_dir, 'train_single_file.jsonlines'))

    if exists(join(train_dir, 'pos_label_str_train.jsonlines')):
        os.unlink(join(train_dir, 'pos_label_str_train.jsonlines'))

    if exists(join(test_dir, 'test_single_file.jsonlines')):
        os.unlink(join(test_dir, 'test_single_file.jsonlines'))

    if exists(join(output_dir, 'rare_class_predictions.tsv')):
        os.unlink(join(output_dir, 'rare_class_predictions.tsv'))

    if exists(join(output_dir, 'float_class_predictions.tsv')):
        os.unlink(join(output_dir, 'float_class_predictions.tsv'))

    for output_file in glob(join(output_dir, 'train_test_single_file_*')):
        os.unlink(output_file)

    for output_file in glob(join(output_dir, 'clf_metric_value_*')):
        os.unlink(output_file)

<<<<<<< HEAD
    for output_file in glob(join(output_dir, 'clf_metrics_objective_overlap*')):
=======
    for output_file in glob(join(output_dir, 'pos_label_str_via_config*')):
>>>>>>> e6da3cae
        os.unlink(output_file)

    config_files = [join(config_dir,
                         cfgname) for cfgname in ['test_single_file.cfg',
                                                  'test_single_file_saved_subset.cfg']]
    config_files.extend(glob(join(config_dir,
                                  'test_metric_values_for_classification_*.cfg')))
    config_files.extend(glob(join(config_dir,
<<<<<<< HEAD
                                  'test_fancy_metrics_objective_overlap*.cfg')))
=======
                                  'test_fancy_pos_label_str*.cfg')))
>>>>>>> e6da3cae

    for config_file in config_files:
        if exists(config_file):
            os.unlink(config_file)


def test_contiguous_int_or_float_labels():
    """
    Test that we can accurately detect contiguous int/float labels
    """
    eq_(_contiguous_ints_or_floats([1, 2, 3, 4]), True)
    eq_(_contiguous_ints_or_floats([0, 1]), True)
    eq_(_contiguous_ints_or_floats([1.0, 2.0]), True)
    eq_(_contiguous_ints_or_floats([0, 1.0]), True)
    eq_(_contiguous_ints_or_floats([-2, -1, 0, 1, 2]), True)
    eq_(_contiguous_ints_or_floats([1.0, 2.0, 3.0, 4.0]), True)
    eq_(_contiguous_ints_or_floats([4, 5, 6]), True)
    eq_(_contiguous_ints_or_floats([1, 2, 3, 4.0]), True)
    eq_(_contiguous_ints_or_floats([-1, 1]), False)
    eq_(_contiguous_ints_or_floats([2, 4, 6]), False)
    eq_(_contiguous_ints_or_floats([3, 6, 11]), False)
    eq_(_contiguous_ints_or_floats([-2.0, -1.0, 1.0, 2.0]), False)
    eq_(_contiguous_ints_or_floats([1.0, 1.1, 1.2]), False)
    assert_raises(TypeError, _contiguous_ints_or_floats, ['a', 'b', 'c'])
    assert_raises(TypeError, _contiguous_ints_or_floats, np.array([1, 2, 3, 'a']))
    assert_raises(ValueError, _contiguous_ints_or_floats, [])
    assert_raises(ValueError, _contiguous_ints_or_floats, np.array([]))


def test_label_index_order():
    """
    Test that labels are sorted before creating the indices
    """
    train_fs, _ = make_classification_data()
    prng = np.random.RandomState(123456789)
    for (unique_label_list,
         correct_order) in zip([['B', 'C', 'A'],
                                [3, 1, 2],
                                [1.0, 2.5, 1.4],
                                [4, 5, 6],
                                [1.0, 3.0, 2.0, 4.0],
                                [1, 2, 3, 4.0]],
                               [['A', 'B', 'C'],
                                [1, 2, 3],
                                [1.0, 1.4, 2.5],
                                [4, 5, 6],
                                [1.0, 2.0, 3.0, 4.0],
                                [1.0, 2.0, 3.0, 4.0]]):
        labels = prng.choice(unique_label_list, size=len(train_fs))
        train_fs.labels = labels

        clf = Learner('LogisticRegression')
        clf.train(train_fs, grid_search=False)
        reverse_label_dict = {y: x for x, y in clf.label_dict.items()}
        label_order_from_dict = [reverse_label_dict[x] for x in range(len(unique_label_list))]

        eq_(clf.label_list, correct_order)
        eq_(label_order_from_dict, correct_order)


def check_label_index_order_with_pos_label_str(use_api=True):
    """
    Test that only binary labels are sorted to satisfy `pos_label_str`
    and that the sorting happens when `pos_label_str` is specified
    both via the API as well as the configuration file.
    """
    train_fs, _ = make_classification_data()
    prng = np.random.RandomState(123456789)
    for (unique_label_list,
         pos_label_str,
         correct_order) in zip([['B', 'C'],
                                ['B', 'A', 'C'],
                                [1, 2],
                                [3, 1, 2],
                                [1.0, 3.0, 2.0, 4.0],
                                [1.0, 2.0],
                                ['FRAG', 'NONE']],
                               ['B', 'A', 2, 1, 3.0, 1.0, 'FRAG'],
                               [['C', 'B'],
                                ['A', 'B', 'C'],
                                [1, 2],
                                [1, 2, 3],
                                [1.0, 2.0, 3.0, 4.0],
                                [2.0, 1.0],
                                ['NONE', 'FRAG']]):
        labels = prng.choice(unique_label_list, size=len(train_fs))
        train_fs.labels = labels

        # if we are using the API, create a learner instance directly
        # otherwise run a configuration file to train a learner
        if use_api:
            clf = Learner('LogisticRegression', pos_label_str=pos_label_str)
            clf.train(train_fs, grid_search=False)
        else:

            train_file = join(_my_dir, 'train', 'pos_label_str_train.jsonlines')
            output_dir = join(_my_dir, 'output')

            # write out the feature set we made to a file for use in config
            writer = NDJWriter.for_path(train_file, train_fs)
            writer.write()

            # get the config template
            config_template_path = join(_my_dir,
                                        'configs',
                                        'test_fancy.template.cfg')

            values_to_fill_dict = {'experiment_name': 'pos_label_str_via_config',
                                   'task': 'train',
                                   'learners': '["LogisticRegression"]',
                                   'train_file': train_file,
                                   'grid_search': 'false',
                                   'pos_label_str': str(pos_label_str),
                                   'log': output_dir,
                                   'models': output_dir}

            config_path = fill_in_config_options(config_template_path,
                                                 values_to_fill_dict,
                                                 'pos_label_str')
            _ = run_configuration(config_path, local=True, quiet=True)
            clf = Learner.from_file(join(output_dir,
                                         "pos_label_str_via_config_train_pos_label_str_train.jsonlines_LogisticRegression.model"))

        reverse_label_dict = {y: x for x, y in clf.label_dict.items()}
        label_order_from_dict = [reverse_label_dict[x] for x in range(len(unique_label_list))]

        eq_(clf.label_list, correct_order)
        eq_(label_order_from_dict, correct_order)
        if len(unique_label_list) != 2:
            eq_(clf.pos_label_str, None)
        else:
            eq_(clf.pos_label_str, pos_label_str)


def test_label_index_order_with_pos_label_str():
    yield check_label_index_order_with_pos_label_str, True
    yield check_label_index_order_with_pos_label_str, False


def check_binary_predictions_for_pos_label_str(label_list,
                                               use_pos_label_str=True,
                                               probability=True,
                                               use_api=True):
    """
    This tests whether binary predictions and probabilities
    obtained from SKLL (via the API as well as the config)
    match the predictions from scikit-learn on the same data
    for when `pos_label_str` is set and also when it is not set.
    """

    if label_list == ['B', 'C']:
        pos_label_str, other_label_str = 'B', 'C'
    elif label_list == [1, 2]:
        pos_label_str, other_label_str = 2, 1
    else:
        pos_label_str, other_label_str = 'FRAG', 'NONE'

    # create the mapping from class indices to class labels
    # manually so that they match our expectations for what
    # is supposed to happen when `pos_label_str` is specified
    # and when it is not
    if use_pos_label_str:
        index_label_dict = {0: other_label_str, 1: pos_label_str}
    else:
        sorted_label_list = sorted([pos_label_str, other_label_str])
        index_label_dict = dict(enumerate(sorted_label_list))

    # initialize a random number generator
    prng = np.random.RandomState(123456789)

    # create training and test featuresets whose labels we
    # generate manually using random sampling from [0, 1]
    # we convert [0, 1] to the appropriate labels so that
    # SKLL gets trained on those labels
    train_fs, test_fs = make_classification_data(num_examples=100)
    train_class_indices = prng.choice([0, 1], size=len(train_fs))
    train_fs.labels = np.array([index_label_dict[index] for index in train_class_indices])
    test_class_indices = prng.choice([0, 1], size=len(test_fs))
    test_fs.labels = np.array([index_label_dict[index] for index in test_class_indices])

    # train a scikit-learn LogisticRegression estimator
    # with the same fixed parameters as SKLL and using
    # the class indices we generated randomly above;
    # predict class indices/probabilities for the test set
    clf_sklearn = LogisticRegression(max_iter=1000,
                                     multi_class='auto',
                                     solver='liblinear',
                                     random_state=123456789)
    sklearn_features = train_fs.features
    clf_sklearn.fit(sklearn_features, train_class_indices)
    if probability:
        sklearn_predictions = clf_sklearn.predict_proba(test_fs.features)
    else:
        sklearn_predictions = clf_sklearn.predict(test_fs.features)

    # train a SKLL LogisticRegression learner on the same data;
    # predict the class indices/probabilities for the test set
    # we train+predict either using the API or using a config
    pos_label_str = pos_label_str if use_pos_label_str else None
    if use_api:
        clf_skll = Learner('LogisticRegression',
                           pos_label_str=pos_label_str,
                           probability=probability)
        clf_skll.train(train_fs, grid_search=False)
    else:
        train_file = join(_my_dir, 'train', 'pos_label_str_train.jsonlines')
        output_dir = join(_my_dir, 'output')

        # write out the feature set we made to a file for use in config
        writer = NDJWriter.for_path(train_file, train_fs)
        writer.write()

        # get the config template
        config_template_path = join(_my_dir,
                                    'configs',
                                    'test_fancy.template.cfg')

        values_to_fill_dict = {'experiment_name': 'pos_label_str_predict',
                               'task': 'train',
                               'learners': '["LogisticRegression"]',
                               'train_file': train_file,
                               'grid_search': 'false',
                               'pos_label_str': str(pos_label_str),
                               'log': output_dir,
                               'models': output_dir,
                               'probability': 'true' if probability else 'false'}

        config_path = fill_in_config_options(config_template_path,
                                             values_to_fill_dict,
                                             'pos_label_str_predict',
                                             good_probability_option=True)

        _ = run_configuration(config_path, local=True, quiet=True)
        clf_skll = Learner.from_file(join(output_dir,
                                     "pos_label_str_predict_train_pos_label_str_train.jsonlines_LogisticRegression.model"))

    skll_predictions = clf_skll.predict(test_fs, class_labels=False)

    # the two sets of predicted class indices should be identical
    assert_array_equal(sklearn_predictions, skll_predictions)


def test_binary_predictions_for_pos_label_str():

    for (unique_label_list,
         use_pos_label_str,
         probability,
         use_api) in product([['B', 'C'],
                              [1, 2],
                              ['FRAG', 'NONE']],
                             [True, False],
                             [True, False],
                             [True, False]):

        yield (check_binary_predictions_for_pos_label_str,
               unique_label_list,
               use_pos_label_str,
               probability,
               use_api)


def check_predict(model, use_feature_hashing=False):
    """
    This tests whether predict task runs and generates the same
    number of predictions as samples in the test set. The specified
    model indicates whether to generate random regression
    or classification data.
    """

    # create the random data for the given model
    if model._estimator_type == 'regressor':
        train_fs, test_fs, _ = \
            make_regression_data(use_feature_hashing=use_feature_hashing,
                                 feature_bins=5)
    # feature hashing will not work for Naive Bayes since it requires
    # non-negative feature values
    elif model.__name__ == 'MultinomialNB':
        train_fs, test_fs = \
            make_classification_data(use_feature_hashing=False,
                                     non_negative=True)
    else:
        train_fs, test_fs = \
            make_classification_data(use_feature_hashing=use_feature_hashing,
                                     feature_bins=25)

    # create the learner with the specified model
    learner = Learner(model.__name__)

    # now train the learner on the training data and use feature hashing when
    # specified and when we are not using a Naive Bayes model
    learner.train(train_fs, grid_search=False)

    # now make predictions on the test set
    predictions = learner.predict(test_fs)

    # make sure we have the same number of outputs as the
    # number of test set samples
    eq_(len(predictions), test_fs.features.shape[0])


def test_default_param_grids_no_duplicates():
    """
    Verify that the default parameter grids don't contain duplicate values.
    """
    for learner, param_list in _DEFAULT_PARAM_GRIDS.items():
        param_dict = param_list[0]
        for param_name, values in param_dict.items():
            assert(len(set(values)) == len(values))


# the runner function for the prediction tests
def test_predict():
    for model, use_feature_hashing in \
            itertools.product(_ALL_MODELS, [True, False]):
        yield check_predict, model, use_feature_hashing


# test predictions when both the model and the data use DictVectorizers
def test_predict_dict_dict():
    train_file = join(_my_dir, 'other', 'examples_train.jsonlines')
    test_file = join(_my_dir, 'other', 'examples_test.jsonlines')
    train_fs = NDJReader.for_path(train_file).read()
    test_fs = NDJReader.for_path(test_file).read()
    learner = Learner('LogisticRegression')
    learner.train(train_fs, grid_search=False)
    predictions = learner.predict(test_fs)
    eq_(len(predictions), test_fs.features.shape[0])


# test predictions when both the model and the data use FeatureHashers
# and the same number of bins
def test_predict_hasher_hasher_same_bins():
    train_file = join(_my_dir, 'other', 'examples_train.jsonlines')
    test_file = join(_my_dir, 'other', 'examples_test.jsonlines')
    train_fs = NDJReader.for_path(train_file, feature_hasher=True, num_features=3).read()
    test_fs = NDJReader.for_path(test_file, feature_hasher=True, num_features=3).read()
    learner = Learner('LogisticRegression')
    learner.train(train_fs, grid_search=False)
    predictions = learner.predict(test_fs)
    eq_(len(predictions), test_fs.features.shape[0])


# test predictions when both the model and the data use FeatureHashers
# but different number of bins
@raises(RuntimeError)
def test_predict_hasher_hasher_different_bins():
    train_file = join(_my_dir, 'other', 'examples_train.jsonlines')
    test_file = join(_my_dir, 'other', 'examples_test.jsonlines')
    train_fs = NDJReader.for_path(train_file, feature_hasher=True, num_features=3).read()
    test_fs = NDJReader.for_path(test_file, feature_hasher=True, num_features=2).read()
    learner = Learner('LogisticRegression')
    learner.train(train_fs, grid_search=False)
    _ = learner.predict(test_fs)


# test predictions when model uses a FeatureHasher and data
# uses a DictVectorizer
def test_predict_hasher_dict():
    train_file = join(_my_dir, 'other', 'examples_train.jsonlines')
    test_file = join(_my_dir, 'other', 'examples_test.jsonlines')
    train_fs = NDJReader.for_path(train_file, feature_hasher=True, num_features=3).read()
    test_fs = NDJReader.for_path(test_file).read()
    learner = Learner('LogisticRegression')
    learner.train(train_fs, grid_search=False)
    predictions = learner.predict(test_fs)
    eq_(len(predictions), test_fs.features.shape[0])


# test predictions when model uses a DictVectorizer and data
# uses a FeatureHasher
@raises(RuntimeError)
def test_predict_dict_hasher():
    train_file = join(_my_dir, 'other', 'examples_train.jsonlines')
    test_file = join(_my_dir, 'other', 'examples_test.jsonlines')
    train_fs = NDJReader.for_path(train_file).read()
    test_fs = NDJReader.for_path(test_file, feature_hasher=True, num_features=3).read()
    learner = Learner('LogisticRegression')
    learner.train(train_fs, grid_search=False)
    _ = learner.predict(test_fs)


# the function to create data with rare labels for cross-validation
def make_rare_class_data():
    """
    We want to create data that has five instances per class, for three labels
    and for each instance within the group of 5, there's only a single feature
    firing
    """

    ids = ['EXAMPLE_{}'.format(n) for n in range(1, 16)]
    y = [0] * 5 + [1] * 5 + [2] * 5
    X = np.vstack([np.identity(5), np.identity(5), np.identity(5)])
    feature_names = ['f{}'.format(i) for i in range(1, 6)]
    features = []
    for row in X:
        features.append(dict(zip(feature_names, row)))

    return FeatureSet('rare-class', ids, features=features, labels=y)


def test_rare_class():
    """
    Test cross-validation when some labels are very rare
    """

    rare_class_fs = make_rare_class_data()
    prediction_prefix = join(_my_dir, 'output', 'rare_class')
    learner = Learner('LogisticRegression')
    learner.cross_validate(rare_class_fs,
                           grid_objective='unweighted_kappa',
                           prediction_prefix=prediction_prefix)

    with open(prediction_prefix + '_predictions.tsv', 'r') as f:
        reader = csv.reader(f, dialect='excel-tab')
        next(reader)
        pred = [row[1] for row in reader]

        eq_(len(pred), 15)


def check_sparse_predict(learner_name, expected_score, use_feature_hashing=False):
    train_fs, test_fs = make_sparse_data(
        use_feature_hashing=use_feature_hashing)

    # train the given classifier on the training
    # data and evalute on the testing data
    learner = Learner(learner_name)
    learner.train(train_fs, grid_search=False)
    test_score = learner.evaluate(test_fs)[1]
    assert_almost_equal(test_score, expected_score)


def test_sparse_predict():
    for learner_name, expected_scores in zip(['LogisticRegression',
                                              'DecisionTreeClassifier',
                                              'RandomForestClassifier',
                                              'AdaBoostClassifier',
                                              'MultinomialNB',
                                              'KNeighborsClassifier',
                                              'RidgeClassifier',
                                              'MLPClassifier'],
                                             [(0.45, 0.52), (0.52, 0.5),
                                              (0.48, 0.5), (0.49, 0.5),
                                              (0.43, 0), (0.53, 0.57),
                                              (0.49, 0.49), (0.5, 0.49)]):
        yield check_sparse_predict, learner_name, expected_scores[0], False
        if learner_name != 'MultinomialNB':
            yield check_sparse_predict, learner_name, expected_scores[1], True


def test_mlp_classification():
    train_fs, test_fs = make_classification_data(num_examples=600,
                                                 train_test_ratio=0.8,
                                                 num_labels=3,
                                                 num_features=5)

    # train an MLPCLassifier on the training data and evalute on the
    # testing data
    learner = Learner('MLPClassifier')
    with warnings.catch_warnings():
        warnings.filterwarnings('ignore', category=ConvergenceWarning)
        learner.train(train_fs, grid_search=False)

    # now generate the predictions on the test set
    predictions = learner.predict(test_fs)

    # now make sure that the predictions are close to
    # the actual test FeatureSet labels that we generated
    # using make_regression_data. To do this, we just
    # make sure that they are correlated
    accuracy = accuracy_score(predictions, test_fs.labels)
    assert_almost_equal(accuracy, 0.858, places=3)


def check_sparse_predict_sampler(use_feature_hashing=False):
    train_fs, test_fs = make_sparse_data(
        use_feature_hashing=use_feature_hashing)

    if use_feature_hashing:
        sampler = 'RBFSampler'
        sampler_parameters = {"gamma": 1.0, "n_components": 50}
    else:
        sampler = 'Nystroem'
        sampler_parameters = {"gamma": 1.0, "n_components": 50,
                              "kernel": 'rbf'}

    learner = Learner('LogisticRegression',
                      sampler=sampler,
                      sampler_kwargs=sampler_parameters)

    learner.train(train_fs, grid_search=False)
    test_score = learner.evaluate(test_fs)[1]

    expected_score = 0.48 if use_feature_hashing else 0.45
    assert_almost_equal(test_score, expected_score)


def check_dummy_classifier_predict(model_args, train_labels, expected_output):

    # create hard-coded featuresets based with known labels
    train_fs = FeatureSet('classification_train',
                          ['TrainExample{}'.format(i) for i in range(20)],
                          labels=train_labels,
                          features=[{"feature": i} for i in range(20)])

    test_fs = FeatureSet('classification_test',
                         ['TestExample{}'.format(i) for i in range(10)],
                         features=[{"feature": i} for i in range(20, 30)])

    # Ensure predictions are as expectedfor the given strategy
    learner = Learner('DummyClassifier', model_kwargs=model_args)
    learner.train(train_fs, grid_search=False)
    predictions = learner.predict(test_fs)
    eq_(np.array_equal(expected_output, predictions), True)


def test_dummy_classifier_predict():

    # create a known set of labels
    train_labels = ([0] * 14) + ([1] * 6)
    for (model_args, expected_output) in zip([{"strategy": "stratified"},
                                              {"strategy": "most_frequent"},
                                              {"strategy": "constant", "constant": 1}],
                                             [np.array([0, 0, 0, 1, 0, 1, 1, 0, 0, 0]),
                                              np.zeros(10),
                                              np.ones(10) * 1]):
        yield check_dummy_classifier_predict, model_args, train_labels, expected_output


def test_sparse_predict_sampler():
    yield check_sparse_predict_sampler, False
    yield check_sparse_predict_sampler, True


def make_single_file_featureset_data():
    """
    Write a training file and a test file for tests that check whether
    specifying train_file and test_file actually works.
    """
    train_fs, test_fs = make_classification_data(num_examples=600,
                                                 train_test_ratio=0.8,
                                                 num_labels=2,
                                                 num_features=3,
                                                 non_negative=False)

    # Write training feature set to a file
    train_path = join(_my_dir, 'train', 'train_single_file.jsonlines')
    writer = NDJWriter(train_path, train_fs)
    writer.write()

    # Write test feature set to a file
    test_path = join(_my_dir, 'test', 'test_single_file.jsonlines')
    writer = NDJWriter(test_path, test_fs)
    writer.write()

    # Also write another test feature set that has fewer features than the training set
    test_fs.filter(features=['f01', 'f02'])
    test_path = join(_my_dir, 'test', 'test_single_file_subset.jsonlines')
    writer = NDJWriter(test_path, test_fs)
    writer.write()


def test_train_file_test_file():
    """
    Test that train_file and test_file experiments work
    """
    # Create data files
    make_single_file_featureset_data()

    # Run experiment
    config_path = fill_in_config_paths_for_single_file(join(_my_dir, "configs",
                                                            "test_single_file"
                                                            ".template.cfg"),
                                                       join(_my_dir, 'train',
                                                            'train_single_file'
                                                            '.jsonlines'),
                                                       join(_my_dir, 'test',
                                                            'test_single_file.'
                                                            'jsonlines'))
    run_configuration(config_path, quiet=True)

    # Check results for objective functions ["accuracy", "f1"]

    # objective function accuracy
    with open(join(_my_dir, 'output', ('train_test_single_file_train_train_'
                                       'single_file.jsonlines_test_test_single'
                                       '_file.jsonlines_RandomForestClassifier'
                                       '_accuracy.results.json'))) as f:
        result_dict = json.load(f)[0]
    assert_almost_equal(result_dict['score'], 0.95)

    # objective function f1
    with open(join(_my_dir, 'output', ('train_test_single_file_train_train_'
                                       'single_file.jsonlines_test_test_single'
                                       '_file.jsonlines_RandomForestClassifier'
                                       '_f1.results.json'))) as f:
        result_dict = json.load(f)[0]
    assert_almost_equal(result_dict['score'], 0.9491525423728813)


def test_predict_on_subset_with_existing_model():
    """
    Test generating predictions on subset with existing model
    """
    # Create data files
    make_single_file_featureset_data()

    # train and save a model on the training file
    train_fs = NDJReader.for_path(join(_my_dir, 'train', 'train_single_file.jsonlines')).read()
    learner = Learner('RandomForestClassifier')
    learner.train(train_fs, grid_search=True, grid_objective="accuracy")
    model_filename = join(_my_dir, 'output', ('train_test_single_file_train_train_'
                                              'single_file.jsonlines_test_test_single'
                                              '_file_subset.jsonlines_RandomForestClassifier'
                                              '.model'))

    learner.save(model_filename)

    # Run experiment
    config_path = fill_in_config_paths_for_single_file(join(_my_dir, "configs",
                                                            "test_single_file_saved_subset"
                                                            ".template.cfg"),
                                                       join(_my_dir, 'train', 'train_single_file.jsonlines'),
                                                       join(_my_dir, 'test',
                                                            'test_single_file_subset.'
                                                            'jsonlines'))
    run_configuration(config_path, quiet=True, overwrite=False)

    # Check results
    with open(join(_my_dir, 'output', ('train_test_single_file_train_train_'
                                       'single_file.jsonlines_test_test_single'
                                       '_file_subset.jsonlines_RandomForestClassifier'
                                       '.results.json'))) as f:
        result_dict = json.load(f)[0]
    assert_almost_equal(result_dict['accuracy'], 0.7333333)


def test_train_file_test_file_ablation():
    """
    Test that specifying ablation with train and test file is ignored
    """
    # Create data files
    make_single_file_featureset_data()

    # Run experiment
    config_path = fill_in_config_paths_for_single_file(join(_my_dir, "configs",
                                                            "test_single_file"
                                                            ".template.cfg"),
                                                       join(_my_dir, 'train',
                                                            'train_single_file'
                                                            '.jsonlines'),
                                                       join(_my_dir, 'test',
                                                            'test_single_file.'
                                                            'jsonlines'))
    run_configuration(config_path, quiet=True, ablation=None)

    # check that we see the message that ablation was ignored in the experiment log
    # Check experiment log output
    with open(join(_my_dir,
                   'output',
                   'train_test_single_file.log')) as f:
        cv_file_pattern = re.compile('Not enough featuresets for ablation. Ignoring.')
        matches = re.findall(cv_file_pattern, f.read())
        eq_(len(matches), 1)


@raises(ValueError)
def test_train_file_and_train_directory():
    """
    Test that train_file + train_directory = ValueError
    """
    # Run experiment
    config_path = fill_in_config_paths_for_single_file(join(_my_dir, "configs",
                                                            "test_single_file"
                                                            ".template.cfg"),
                                                       join(_my_dir, 'train',
                                                            'train_single_file'
                                                            '.jsonlines'),
                                                       join(_my_dir, 'test',
                                                            'test_single_file.'
                                                            'jsonlines'),
                                                       train_directory='foo')
    _parse_config_file(config_path)


@raises(ValueError)
def test_test_file_and_test_directory():
    """
    Test that test_file + test_directory = ValueError
    """
    # Run experiment
    config_path = fill_in_config_paths_for_single_file(join(_my_dir, "configs",
                                                            "test_single_file"
                                                            ".template.cfg"),
                                                       join(_my_dir, 'train',
                                                            'train_single_file'
                                                            '.jsonlines'),
                                                       join(_my_dir, 'test',
                                                            'test_single_file.'
                                                            'jsonlines'),
                                                       test_directory='foo')
    _parse_config_file(config_path)


def check_adaboost_predict(base_estimator, algorithm, expected_score):
    train_fs, test_fs = make_sparse_data()

    # train an AdaBoostClassifier on the training data and evalute on the
    # testing data
    learner = Learner('AdaBoostClassifier', model_kwargs={'base_estimator': base_estimator,
                                                          'algorithm': algorithm})
    learner.train(train_fs, grid_search=False)
    test_score = learner.evaluate(test_fs)[1]
    assert_almost_equal(test_score, expected_score)


def test_adaboost_predict():
    for base_estimator_name, algorithm, expected_score in zip(['MultinomialNB',
                                                               'DecisionTreeClassifier',
                                                               'SGDClassifier',
                                                               'SVC'],
                                                              ['SAMME.R', 'SAMME.R',
                                                               'SAMME', 'SAMME'],
                                                              [0.46, 0.52, 0.46, 0.5]):
        yield check_adaboost_predict, base_estimator_name, algorithm, expected_score


def check_results_with_unseen_labels(res, n_labels, new_label_list):
    (confusion_matrix,
     score,
     result_dict,
     model_params,
     grid_score,
     additional_scores) = res

    # check that the new label is included into the results
    for output in [confusion_matrix, result_dict]:
        eq_(len(output), n_labels)

    # check that any additional metrics are zero
    eq_(additional_scores, {})

    # check that all metrics for new label are 0
    for label in new_label_list:
        for metric in ['Precision', 'Recall', 'F-measure']:
            eq_(result_dict[label][metric], 0)


def test_new_labels_in_test_set():
    """
    Test classification experiment with an unseen label in the test set.
    """
    train_fs, test_fs = make_classification_data(num_labels=3,
                                                 train_test_ratio=0.8)
    # add new labels to the test set
    test_fs.labels[-3:] = 3

    learner = Learner('SVC')
    learner.train(train_fs, grid_search=False)
    res = learner.evaluate(test_fs)
    yield check_results_with_unseen_labels, res, 4, [3]
    yield assert_almost_equal, res[1], 0.7


def test_new_labels_in_test_set_change_order():
    """
    Test classification with an unseen label in the test set when the new label falls between the existing labels
    """
    train_fs, test_fs = make_classification_data(num_labels=3,
                                                 train_test_ratio=0.8)
    # change train labels to create a gap
    train_fs.labels = train_fs.labels * 10
    # add new test labels
    test_fs.labels = test_fs.labels * 10
    test_fs.labels[-3:] = 15

    learner = Learner('SVC')
    learner.train(train_fs, grid_search=False)
    res = learner.evaluate(test_fs)
    yield check_results_with_unseen_labels, res, 4, [15]
    yield assert_almost_equal, res[1], 0.7


def test_all_new_labels_in_test():
    """
    Test classification with all labels in test set unseen
    """
    train_fs, test_fs = make_classification_data(num_labels=3,
                                                 train_test_ratio=0.8)
    # change all test labels
    test_fs.labels = test_fs.labels + 3

    learner = Learner('SVC')
    learner.train(train_fs, grid_search=False)
    res = learner.evaluate(test_fs)
    yield check_results_with_unseen_labels, res, 6, [3, 4, 5]
    yield assert_almost_equal, res[1], 0


# the function to create data with labels that look like floats
# that are either encoded as strings or not depending on the
# keyword argument
def make_float_class_data(labels_as_strings=False):
    """
    We want to create data that has labels that look like
    floats to make sure they are preserved correctly
    """

    ids = ['EXAMPLE_{}'.format(n) for n in range(1, 76)]
    y = [1.2] * 25 + [1.5] * 25 + [1.8] * 25
    if labels_as_strings:
        y = list(map(str, y))
    X = np.vstack([np.identity(25), np.identity(25), np.identity(25)])
    feature_names = ['f{}'.format(i) for i in range(1, 6)]
    features = []
    for row in X:
        features.append(dict(zip(feature_names, row)))

    return FeatureSet('float-classes', ids, features=features, labels=y)


def test_xval_float_classes_as_strings():
    """
    Test that classification with float labels encoded as strings works
    """

    float_class_fs = make_float_class_data(labels_as_strings=True)
    prediction_prefix = join(_my_dir, 'output', 'float_class')
    learner = Learner('LogisticRegression')
    learner.cross_validate(float_class_fs,
                           grid_search=True,
                           grid_objective='accuracy',
                           prediction_prefix=prediction_prefix)

    with open(prediction_prefix + '_predictions.tsv', 'r') as f:
        reader = csv.reader(f, dialect='excel-tab')
        next(reader)
        pred = [row[1] for row in reader]
        for p in pred:
            assert p in ['1.2', '1.5', '1.8']


@raises(ValueError)
def check_bad_xval_float_classes(do_stratified_xval):

    float_class_fs = make_float_class_data()
    prediction_prefix = join(_my_dir, 'output', 'float_class')
    learner = Learner('LogisticRegression')
    learner.cross_validate(float_class_fs,
                           stratified=do_stratified_xval,
                           grid_search=True,
                           grid_objective='accuracy',
                           prediction_prefix=prediction_prefix)


def test_bad_xval_float_classes():

    yield check_bad_xval_float_classes, True
    yield check_bad_xval_float_classes, False


def check_train_and_score_function(model_type):
    """
    Check that the _train_and_score() function works as expected
    """

    # create train and test data
    (train_fs,
     test_fs) = make_classification_data(num_examples=500,
                                         train_test_ratio=0.7,
                                         num_features=5,
                                         use_feature_hashing=False,
                                         non_negative=True)

    # call _train_and_score() on this data
    estimator_name = 'LogisticRegression' if model_type == 'classifier' else 'Ridge'
    metric = 'accuracy' if model_type == 'classifier' else 'pearson'
    learner1 = Learner(estimator_name)
    train_score1, test_score1 = _train_and_score(learner1, train_fs, test_fs, metric)

    # this should yield identical results when training another instance
    # of the same learner without grid search and shuffling and evaluating
    # that instance on the train and the test set
    learner2 = Learner(estimator_name)
    learner2.train(train_fs, grid_search=False, shuffle=False)
    train_score2 = learner2.evaluate(train_fs, output_metrics=[metric])[-1][metric]
    test_score2 = learner2.evaluate(test_fs, output_metrics=[metric])[-1][metric]

    eq_(train_score1, train_score2)
    eq_(test_score1, test_score2)


def test_train_and_score_function():
    yield check_train_and_score_function, 'classifier'
    yield check_train_and_score_function, 'regressor'


@raises(ValueError)
def check_learner_api_grid_search_no_objective(task='train'):

    (train_fs,
     test_fs) = make_classification_data(num_examples=500,
                                         train_test_ratio=0.7,
                                         num_features=5,
                                         use_feature_hashing=False,
                                         non_negative=True)
    learner = Learner('LogisticRegression')
    if task == 'train':
        _ = learner.train(train_fs)
    else:
        _ = learner.cross_validate(train_fs)


def test_learner_api_grid_search_no_objective():
    yield check_learner_api_grid_search_no_objective, 'train'
    yield check_learner_api_grid_search_no_objective, 'cross_validate'


def test_learner_api_load_into_existing_instance():
    """
    Check that `Learner.load()` works as expected
    """

    # create a LinearSVC instance and train it on some data
    learner1 = Learner('LinearSVC')
    (train_fs,
     test_fs) = make_classification_data(num_examples=200,
                                         num_features=5,
                                         use_feature_hashing=False,
                                         non_negative=True)
    learner1.train(train_fs, grid_search=False)

    # now use `load()` to replace the existing instance with a
    # different saved learner
    other_model_file = join(_my_dir, 'other', 'test_load_saved_model.model')
    learner1.load(other_model_file)

    # now load the saved model into another instance using the class method
    # `from_file()`
    learner2 = Learner.from_file(other_model_file)

    # check that the two instances are now basically the same
    eq_(learner1.model_type, learner2.model_type)
    eq_(learner1.model_params, learner2.model_params)
    eq_(learner1.model_kwargs, learner2.model_kwargs)


@raises(ValueError)
def test_hashing_for_multinomialNB():
    (train_fs, _) = make_classification_data(num_examples=200,
                                             use_feature_hashing=True)
    learner = Learner('MultinomialNB', sampler='RBFSampler')
    learner.train(train_fs, grid_search=False)


@raises(ValueError)
def test_sampling_for_multinomialNB():
    (train_fs, _) = make_classification_data(num_examples=200)
    learner = Learner('MultinomialNB', sampler='RBFSampler')
    learner.train(train_fs, grid_search=False)


@raises(ValueError)
def check_invalid_classification_grid_objective(learner, grid_objective, label_array):
    """
    Checks that an invalid classification objective raises an exception
    """

    # initialize a random number generator
    prng = np.random.RandomState(123456789)

    # make a feature set
    train_fs, _ = make_classification_data()

    # generate the labels by randomly sampling repeatedly from
    # the given label array
    train_fs.labels = prng.choice(label_array, size=len(train_fs))

    clf = Learner(learner)
    clf.train(train_fs, grid_objective=grid_objective)


def test_invalid_classification_grid_objective():

    for (learner,
         (label_array,
          bad_objectives)) in product(['AdaBoostClassifier', 'DecisionTreeClassifier',
                                       'GradientBoostingClassifier', 'KNeighborsClassifier',
                                       'MLPClassifier', 'MultinomialNB',
                                       'RandomForestClassifier', 'LogisticRegression',
                                       'LinearSVC', 'SVC', 'SGDClassifier'],
                                      zip([np.array(['A', 'B', 'C']),
                                           np.array([2, 4, 6]),
                                           np.array(['yes', 'no']),
                                           np.array([1, 2, 4.0]),
                                           np.array(['A', 'B', 1, 2])],
                                          [_CORRELATION_METRICS | _REGRESSION_ONLY_METRICS | _WEIGHTED_KAPPA_METRICS,
                                           _REGRESSION_ONLY_METRICS | _WEIGHTED_KAPPA_METRICS,
                                           _CORRELATION_METRICS | _REGRESSION_ONLY_METRICS | _WEIGHTED_KAPPA_METRICS,
                                           _REGRESSION_ONLY_METRICS | _WEIGHTED_KAPPA_METRICS,
                                           _CORRELATION_METRICS | _REGRESSION_ONLY_METRICS | _WEIGHTED_KAPPA_METRICS])):

        # check each bad objective
        for metric in bad_objectives:
            yield check_invalid_classification_grid_objective, learner, metric, label_array


@raises(ValueError)
def check_invalid_classification_metric(learner,
                                        metric,
                                        label_array,
                                        by_itself=True):
    """
    Checks that an invalid classification metric raises an exception
    """
    # initialize a random number generator
    prng = np.random.RandomState(123456789)

    # make a feature set
    train_fs, test_fs = make_classification_data()

    # generate the labels for the two sets by randomly sampling
    # repeatedly from the given label array
    train_fs.labels = prng.choice(label_array, size=len(train_fs))
    test_fs.labels = prng.choice(label_array, size=len(test_fs))

    # instantiate a learner
    clf = Learner(learner)
    clf.train(train_fs, grid_search=False)
    output_metrics = [metric] if by_itself else ['accuracy', metric]
    clf.evaluate(test_fs, output_metrics=output_metrics)


def test_invalid_classification_metric():
    for (learner,
         (label_array,
          bad_objectives)) in product(['AdaBoostClassifier', 'DecisionTreeClassifier',
                                       'GradientBoostingClassifier', 'KNeighborsClassifier',
                                       'MLPClassifier', 'MultinomialNB',
                                       'RandomForestClassifier', 'LogisticRegression',
                                       'LinearSVC', 'SVC', 'SGDClassifier'],
                                      zip([np.array(['A', 'B', 'C']),
                                           np.array([2, 4, 6]),
                                           np.array(['yes', 'no']),
                                           np.array([1, 2, 4.0]),
                                           np.array(['A', 'B', 1, 2])],
                                          [_CORRELATION_METRICS | _REGRESSION_ONLY_METRICS | _WEIGHTED_KAPPA_METRICS,
                                           _REGRESSION_ONLY_METRICS | _WEIGHTED_KAPPA_METRICS,
                                           _CORRELATION_METRICS | _REGRESSION_ONLY_METRICS | _WEIGHTED_KAPPA_METRICS,
                                           _REGRESSION_ONLY_METRICS | _WEIGHTED_KAPPA_METRICS,
                                           _CORRELATION_METRICS | _REGRESSION_ONLY_METRICS | _WEIGHTED_KAPPA_METRICS])):

        # check each bad objective
        for metric in bad_objectives:
            yield check_invalid_classification_metric, learner, metric, label_array, True
            yield check_invalid_classification_metric, learner, metric, label_array, False


def check_objective_values_for_classification(metric_name,
                                              label_array,
                                              use_probabilities):

    # instantiate a random number generator
    prng = np.random.RandomState(123456789)

    # create our training set
    train_fs, _ = make_classification_data(num_examples=200)

    # create our labels by repeatedly sampling from the given label array
    train_fs.labels = prng.choice(label_array, size=len(train_fs))

    # get the label type
    label_type = train_fs.labels.dtype.type

    # create a dictionary of folds that assign half the IDs to one fold
    # and the other half to the second fold
    folds_dict = dict(zip(train_fs.ids, itertools.cycle([0, 1])))

    # instantiate our logistic regression learner and run grid search
    # using the folds dictionary
    clf = Learner('LogisticRegression', probability=use_probabilities)
    _, grid_search_results = clf.train(train_fs,
                                       grid_objective=metric_name,
                                       grid_search_folds=folds_dict,
                                       grid_jobs=1,
                                       param_grid=[{'C': [1.0, 10.0]}])

    # load in the featureset to get the feature matrix (X) and the
    # labels array (y) we need to pass to scikit-learn; we also need
    # to shuffle after we load in the matrix since that's what SKLL does
    ids, labels, features = sk_shuffle(train_fs.ids,
                                       train_fs.labels,
                                       train_fs.features,
                                       random_state=123456789)
    shuffled_fs = FeatureSet(train_fs.name,
                             ids,
                             labels=labels,
                             features=features,
                             vectorizer=train_fs.vectorizer)
    X = shuffled_fs.features
    y = shuffled_fs.labels

    # instantiate and save two different sklearn LogisticRegression
    # models for each value of C that was in the SKLL grid and with the
    # same other fixed parameters that we used for SKLL
    models_with_C_values = {}
    for param_value in grid_search_results['params']:
        model_kwargs = param_value
        model_kwargs.update({'max_iter': 1000,
                             'solver': 'liblinear',
                             'multi_class': 'auto',
                             'random_state': 123456789})
        sklearn_learner = LogisticRegression(**model_kwargs)
        models_with_C_values[param_value['C']] = sklearn_learner

    # now let's split the featureset the same way SKLL would have
    # done using the folds file
    dummy_label = next(iter(folds_dict.values()))
    fold_groups = [folds_dict.get(curr_id, dummy_label) for curr_id in shuffled_fs.ids]
    kfold = FilteredLeaveOneGroupOut(folds_dict, shuffled_fs.ids)
    fold_train_test_ids = list(kfold.split(shuffled_fs.features, shuffled_fs.labels, fold_groups))

    # generate predictions on the test split of the each fold, and
    # then compute the objectives appropriately (using either the
    # labels or the probabilities) and store them for comparison
    metric_values_dict = {}

    # compute values for each fold
    for fold_id in [0, 1]:

        metric_values_dict[fold_id] = []

        fold_train_ids = fold_train_test_ids[fold_id][0]
        fold_test_ids = fold_train_test_ids[fold_id][1]

        X_fold_train = X[fold_train_ids, :]
        X_fold_test = X[fold_test_ids, :]

        y_fold_train = y[fold_train_ids, ]
        y_fold_test = y[fold_test_ids, ]

        # let's also compute the class/label indices
        # since we will need them later
        y_fold_train_indices = [clf.label_dict[label] for label in y_fold_train]
        y_fold_test_indices = [clf.label_dict[label] for label in y_fold_test]

        # iterate over the two trained sklearn models;
        # one for each point on the C grid
        for C_value in models_with_C_values:

            # for training, we use the class indices
            # rather than the class labels like SKLL does
            # so that our predictions are in the index
            # space rather than label space
            sklearn_learner = models_with_C_values[C_value]
            sklearn_learner.fit(X_fold_train, y_fold_train_indices)

            # compute both labels and probabilities via sklearn
            sklearn_fold_test_labels = sklearn_learner.predict(X_fold_test)
            sklearn_fold_test_probs = sklearn_learner.predict_proba(X_fold_test)

            # now let's proceed on a metric by metric basis
            # and note that we are again using the class
            # indices rather than the class labels themselves

            # 1. Correlation metrics are only computed for integer
            #    or float labels; they use probability values if
            #    available only in the binary case.
            if metric_name in ['pearson', 'spearman', 'kendall_tau']:
                if metric_name == 'pearson':
                    corr_metric_func = pearsonr
                elif metric_name == 'spearman':
                    corr_metric_func = spearmanr
                elif metric_name == 'kendall_tau':
                    corr_metric_func = kendalltau

                if issubclass(label_type, (np.int32, np.int64, np.float64)):
                    if len(label_array) == 2 and use_probabilities:
                        metric_value = corr_metric_func(y_fold_test_indices,
                                                        sklearn_fold_test_probs[:, 1])[0]
                    else:
                        metric_value = corr_metric_func(y_fold_test_indices,
                                                        sklearn_fold_test_labels)[0]
            # 2. `neg_log_loss` requires probability values irrespective
            #     of label types and number of labels
            elif metric_name == 'neg_log_loss':
                if use_probabilities:
                    metric_value = -1 * log_loss(y_fold_test_indices,
                                                 sklearn_fold_test_probs)
            # 3. The other probabilistic metrics `average_precision`
            #    and `roc_auc` only work with positive class probabilities
            #    and only for the binary case
            elif metric_name == 'average_precision':
                if len(label_array) == 2 and use_probabilities:
                    metric_value = average_precision_score(y_fold_test_indices,
                                                           sklearn_fold_test_probs[:, 1])
            elif metric_name == 'roc_auc':
                if len(label_array) == 2 and use_probabilities:
                    metric_value = roc_auc_score(y_fold_test_indices,
                                                 sklearn_fold_test_probs[:, 1])

            # 4. Accuracy and unweighted kappas should work no matter what
            #    and use the labels; kappas are not in scikit-learn so
            #    we have to use the SKLL implementation
            elif metric_name == 'accuracy':
                metric_value = accuracy_score(y_fold_test_indices,
                                              sklearn_fold_test_labels)
            elif metric_name in _UNWEIGHTED_KAPPA_METRICS:
                metric_value = use_score_func(metric_name,
                                              y_fold_test_indices,
                                              sklearn_fold_test_labels)

            # 5. The only ones left are the weighted kapps;
            #    these require contiguous ints or floats
            elif metric_name in _WEIGHTED_KAPPA_METRICS:
                if _contiguous_ints_or_floats(label_array):
                    metric_value = use_score_func(metric_name,
                                                  y_fold_test_indices,
                                                  sklearn_fold_test_labels)

            # save computed metric value for the fold, if any
            metric_values_dict[fold_id].append(metric_value)

    # compare SKLL grid-search values with sklearn values for each fold
    skll_fold_values = (grid_search_results['split0_test_score'],
                        grid_search_results['split1_test_score'])
    sklearn_fold_values = (metric_values_dict[0], metric_values_dict[1])
    assert_array_equal(skll_fold_values[0], sklearn_fold_values[0])
    assert_array_equal(skll_fold_values[1], sklearn_fold_values[1])


def test_objective_values_for_classification():

    # Test that the objectives for classifications yield expected results.
    # We need a special test here since in some cases we use the probabilities
    # and in others we use the labels. Specific cases to test:
    # 1. Probabilistic metrics: neg_log_loss, average_precision, roc_auc. The
    #    last two only work for the binary case. Work for both string and integer
    #    labels.
    # 2. Correlation metrics: pearson, spearman, and kendall_tau. We want to test
    #    that they work as expected for {binary, multi-class} x {probabilities, no
    #    probabilities}. Only work for integer/float labels.
    # 3. Weighted kappa metrics. Work for only int labels.
    # 4. Accuracy and unweighted kappa metrics. Want to test for {probabilities, no
    #    probabilities}. Works for both int and string labels.

    # Here's how the test works:
    # 1. We train a LogisticRegression classifier via the SKLL API on
    #    an artificial training set with:
    #    (a) each metric as the tuning objective
    #    (b) only two points on the grid for a single hyperparameter
    #    (b) 2 externally specified grid search folds via a dictionary
    #    (c) ``probability`` either True or False
    #
    # 2. We get the specific values of the objective for each point
    #    on the grid and for each of the grid search test splits, by
    #    using the results JSON file.
    #
    # 3. We run a separate experiment in scikit-learn space where:
    #    (a) for of the two points on the grid, we explicitly train
    #        the same model on the train split
    #    (b) compute the two trained model's predictions on the respective
    #        test splits
    #    (c) compute the two values of the objective using these predictions
    #
    # 4. We then compare values in 2 and 3 to verify that they are equal.

    metrics_to_test = set(['accuracy'])
    metrics_to_test.update(_CORRELATION_METRICS,
                           _PROBABILISTIC_METRICS,
                           _UNWEIGHTED_KAPPA_METRICS,
                           _WEIGHTED_KAPPA_METRICS)
    metrics_to_test = sorted(metrics_to_test)

    for (metric,
         label_array,
         use_probabilities) in product(metrics_to_test,
                                       [np.array([1, 2, 3]),
                                        np.array(['A', 'B', 'C']),
                                        np.array([-2, -1, 0, 1, 2]),
                                        np.array([2, 4, 6]),
                                        np.array([0, 1]),
                                        np.array([-1, 1]),
                                        np.array(['yes', 'no']),
                                        np.array([1.0, 2.0]),
                                        np.array([-1.0, 1]),
                                        np.array([1.0, 1.1, 1.2]),
                                        np.array([3, 5, 10]),
                                        np.array([1.0, 2.0, 3.0]),
                                        np.array([1, 2, 3, 4.0]),
                                        np.array([4, 5, 6]),
                                        np.array(['A', 'B', 'C', 1, 2, 3])],
                                       [True, False]):

        # skip following configurations that would raise an exception
        # during grid search either from SKLL or from sklearn:
        # (a) average_precision/roc_auc and non-binary classification
        # (b) correlation/weighted kappa metrics and non-integer labels
        # (c) weighted kappa metrics and non-contiguous integer/float labels
        # (d) probabilistic metrics and no probabilities
        skipped_conditions = ((metric in ['average_precision', 'roc_auc'] and
                               len(label_array) != 2) or
                              ((metric in _WEIGHTED_KAPPA_METRICS or
                                metric in _CORRELATION_METRICS) and
                               issubclass(label_array.dtype.type, str)) or
                              (metric in _WEIGHTED_KAPPA_METRICS and
                               not _contiguous_ints_or_floats(label_array)) or
                              (metric in _PROBABILISTIC_METRICS and
                               not use_probabilities))
        if skipped_conditions:
            continue
        else:
            yield (check_objective_values_for_classification,
                   metric,
                   label_array,
                   use_probabilities)


def check_metric_values_for_classification(metric_name,
                                           label_array,
                                           use_probabilities):

    # define some dictionaries
    train_dir = join(_my_dir, 'train')
    output_dir = join(_my_dir, 'output')

    # get the config template
    config_template_path = join(_my_dir,
                                'configs',
                                'test_metric_values_for_classification.template.cfg')

    # instantiate a random number generator
    prng = np.random.RandomState(123456789)

    # create our training and test sets
    train_fs, test_fs = make_classification_data(num_examples=200)

    # create the labels by repeatedly sampling from the given label array
    train_fs.labels = prng.choice(label_array, size=len(train_fs))
    test_fs.labels = prng.choice(label_array, size=len(test_fs))

    # get the label type of the test set
    label_type = test_fs.labels.dtype.type

    # write out the train and test sets to disk so that we can use them
    # when we run the configuration file
    train_file = join(train_dir, 'metric_values_train.jsonlines')
    test_file = join(train_dir, 'metric_values_test.jsonlines')
    NDJWriter.for_path(train_file, train_fs).write()
    NDJWriter.for_path(test_file, test_fs).write()

    experiment_name = 'clf_metric_value_{}_{}_{}_{}'.format(use_probabilities,
                                                            len(label_array),
                                                            label_type.__name__,
                                                            metric_name)

    values_to_fill_dict = {'experiment_name': experiment_name,
                           'train_file': train_file,
                           'test_file': test_file,
                           'log': output_dir,
                           'models': output_dir,
                           'results': output_dir,
                           'predictions': output_dir,
                           'probability': 'true' if use_probabilities else 'false',
                           'metrics': "['{}']".format(metric_name)}

    config_path = fill_in_config_options(config_template_path,
                                         values_to_fill_dict,
                                         '{}_{}'.format(metric_name, use_probabilities),
                                         good_probability_option=True)

    # run this experiment and load the results_json and the SKLL model
    results_json_path = run_configuration(config_path, local=True, quiet=True)[0]
    results_obj = json.load(open(results_json_path, 'r'))[0]
    model_file_path = join(output_dir,
                           '{}_metric_{}.model'.format(experiment_name,
                                                       results_obj['learner_name']))
    clf = Learner.from_file(model_file_path)

    # get the value of the metric from SKLL
    skll_metric_value = results_obj['additional_scores'][metric_name]

    # get the feature matrix (X) and the labels array (y) for both
    # the training and test set to pass to scikit-learn; note that
    # we want y to be class indices since those are what we need
    # when computing the metrics to match what SKLL does
    X_train = train_fs.features
    y_train = [clf.label_dict[label] for label in train_fs.labels]
    X_test = test_fs.features
    y_test = [clf.label_dict[label] for label in test_fs.labels]

    # instantiate a LogisticRegression models with the default
    # parameters that are used in SKLL
    model_kwargs = {'max_iter': 1000,
                    'solver': 'liblinear',
                    'multi_class': 'auto',
                    'random_state': 123456789}

    sklearn_learner = LogisticRegression(**model_kwargs)

    # now generate predictions on the test set from sklearn and
    # then compute the metrics appropriately (using either the
    # labels or the probabilities) and store them for comparison
    # for training, we use the class indices rather than the class
    # labels like SKLL does so that our predictions are in the index
    # space rather than label space
    sklearn_learner.fit(X_train, y_train)

    # compute both labels and probabilities via sklearn
    sklearn_test_labels = sklearn_learner.predict(X_test)
    sklearn_test_probs = sklearn_learner.predict_proba(X_test)

    # now let's proceed on a metric by metric basis
    # and note that we are again using the class
    # indices rather than the class labels themselves

    # 1. Correlation metrics are only computed for integer
    #    or float labels; they use probability values if
    #    available only in the binary case.
    if metric_name in ['pearson', 'spearman', 'kendall_tau']:
        if metric_name == 'pearson':
            corr_metric_func = pearsonr
        elif metric_name == 'spearman':
            corr_metric_func = spearmanr
        elif metric_name == 'kendall_tau':
            corr_metric_func = kendalltau

        if issubclass(label_type, (np.int32, np.int64, np.float64)):
            if len(label_array) == 2 and use_probabilities:
                sklearn_metric_value = corr_metric_func(y_test,
                                                        sklearn_test_probs[:, 1])[0]
            else:
                sklearn_metric_value = corr_metric_func(y_test,
                                                        sklearn_test_labels)[0]

    # 2. `neg_log_loss` requires probability values irrespective
    #     of label types and number of labels
    elif metric_name == 'neg_log_loss':
        if use_probabilities:
            sklearn_metric_value = -1 * log_loss(y_test,
                                                 sklearn_test_probs)
    # 3. The other probabilistic metrics `average_precision`
    #    and `roc_auc` only work with positive class probabilities
    #    and only for the binary case
    elif metric_name == 'average_precision':
        if len(label_array) == 2 and use_probabilities:
            sklearn_metric_value = average_precision_score(y_test,
                                                           sklearn_test_probs[:, 1])
    elif metric_name == 'roc_auc':
        if len(label_array) == 2 and use_probabilities:
            sklearn_metric_value = roc_auc_score(y_test,
                                                 sklearn_test_probs[:, 1])

    # 4. Accuracy and unweighted kappas should work no matter what
    #    and use the labels; kappas are not in scikit-learn so
    #    we have to use the SKLL implementation
    elif metric_name == 'accuracy':
        sklearn_metric_value = accuracy_score(y_test,
                                              sklearn_test_labels)
    elif metric_name in _UNWEIGHTED_KAPPA_METRICS:
        sklearn_metric_value = use_score_func(metric_name,
                                              y_test,
                                              sklearn_test_labels)

    # 5. The only ones left are the weighted kappas and they are not in sklearn
    #    so we are forced to use the SKLL implementations; both types
    #    require integer labels
    elif metric_name in _WEIGHTED_KAPPA_METRICS:
        if _contiguous_ints_or_floats(label_array):
            sklearn_metric_value = use_score_func(metric_name,
                                                  y_test,
                                                  sklearn_test_labels)

    eq_(skll_metric_value, sklearn_metric_value)


def test_metric_values_for_classification():

    # Test that the metrics for classifications yield expected results.
    # We need a special test here since in some cases we use the probabilities
    # and in others we use the labels. Specific cases to test:
    # 1. Probabilistic metrics: neg_log_loss, average_precision, roc_auc. The
    #    last two only work for the binary case. Work for both string and integer
    #    labels.
    # 2. Correlation metrics: pearson, spearman, and kendall_tau. We want to test
    #    that they work as expected for {binary, multi-class} x {probabilities, no
    #    probabilities}. Only works for integer labels.
    # 3. Unweighted kappa metrics. Work for both int and string labels
    # 4. Weighted kappa metrics. Works for only int labels.
    # 5. Regular metrics: accuracy. Want to test for {probabilities, no
    #    probabilities}. Works for both int and string labels.

    # Here's how the test works:
    # 1. We first run SKLL "evaluate" experiments by training
    #    a LogisticRegression classifier on an artificial training set
    #    with:
    #    (a) no grid search
    #    (b) each metric specified as an output metric
    #    (c) probability either true or false
    #
    # 2. We get the values of the metric(s) on the test set from
    #    the results JSON file.
    #
    # 3. We run a separate experiment in scikit-learn space where:
    #    (a) we explicitly train a LogisticRegression model on the
    #        training set
    #    (b) we compute the trained model's predictions on the test set
    #    (c) we compute the metric value using these predictions
    #
    # 4. We then compare values in 2 and 3 to verify that they are equal.

    metrics_to_test = set(['accuracy'])
    metrics_to_test.update(_CORRELATION_METRICS,
                           _PROBABILISTIC_METRICS,
                           _UNWEIGHTED_KAPPA_METRICS,
                           _WEIGHTED_KAPPA_METRICS)
    metrics_to_test = sorted(metrics_to_test)

    for (metric,
         label_array,
         use_probabilities) in product(metrics_to_test,
                                       [np.array([1, 2, 3]),
                                        np.array(['A', 'B', 'C']),
                                        np.array([-2, -1, 0, 1, 2]),
                                        np.array([2, 4, 6]),
                                        np.array([0, 1]),
                                        np.array([-1, 1]),
                                        np.array(['yes', 'no']),
                                        np.array([1.0, 2.0]),
                                        np.array([-1.0, 1]),
                                        np.array([1.0, 1.1, 1.2]),
                                        np.array([3, 5, 10]),
                                        np.array([1.0, 2.0, 3.0]),
                                        np.array([1, 2, 3, 4.0]),
                                        np.array([4, 5, 6]),
                                        np.array(['A', 'B', 'C', 1, 2, 3])],
                                       [True, False]):

        # skip following configurations that would raise an exception
        # during grid search either from SKLL or from sklearn:
        # (a) average_precision/roc_auc and non-binary classification
        # (b) correlation/weighted kappa metrics and non-integer labels
        # (c) weighted kappa metrics and non-contiguous integer/float labels
        # (d) probabilistic metrics and no probabilities
        skipped_conditions = ((metric in ['average_precision', 'roc_auc'] and
                               len(label_array) != 2) or
                              ((metric in _WEIGHTED_KAPPA_METRICS or
                                metric in _CORRELATION_METRICS) and
                               issubclass(label_array.dtype.type, str)) or
                              (metric in _WEIGHTED_KAPPA_METRICS and
                               not _contiguous_ints_or_floats(label_array)) or
                              (metric in _PROBABILISTIC_METRICS and
                               not use_probabilities))
        if skipped_conditions:
            continue
        else:
            yield (check_metric_values_for_classification,
                   metric,
                   label_array,
                   use_probabilities)


def check_metrics_and_objectives_overlap(task, metrics, objectives):

    train_dir = join('..', 'train')
    output_dir = join(_my_dir, 'output')
    train_file = join(train_dir, 'metric_values_train.jsonlines')
    test_file = join(train_dir, 'metric_values_test.jsonlines')

    # make a simple config file
    values_to_fill_dict = {'experiment_name': 'clf_metrics_objective_overlap',
                           'task': task,
                           'train_file': train_file,
                           'learners': "['LogisticRegression']",
                           'log': output_dir,
                           'probability': 'false',
                           'results': output_dir,
                           'predictions': output_dir,
                           'metrics': str(metrics)}

    if task == 'evaluate':
        values_to_fill_dict['test_file'] = test_file

    if objectives:
        values_to_fill_dict['objectives'] = str(objectives)
    else:
        values_to_fill_dict['grid_search'] = 'false'

    config_template_path = join(_my_dir,
                                'configs',
                                'test_fancy.template.cfg')

    config_path = fill_in_config_options(config_template_path,
                                         values_to_fill_dict,
                                         'metrics_objective_overlap',
                                         good_probability_option=True)

    # run this configuration file and get the output JSON
    # files for each experiment
    results_json_paths = run_configuration(config_path, local=True, quiet=True)

    # make a dummy objective if we do not have any for the
    # purposes if iteration
    if not objectives:
        objectives = [None]

    # iterate over each objective in the list and each results JSON file
    # there should be a 1:1 correspondence since there is a single learner
    # and a single featureset
    for objective, results_json_path in zip(objectives, results_json_paths):
        if objective is None:
            pruned_metrics = metrics
        else:
            pruned_metrics = [metric for metric in metrics if metric != objective]
        results_obj = json.load(open(results_json_path, 'r'))[0]
        eq_(results_obj['grid_objective'], objective)
        eq_(set(results_obj['additional_scores'].keys()), set(pruned_metrics))
        ok_(objective not in results_obj['additional_scores'])


def test_metrics_and_objectives_overlap():

    for task, metrics, objectives in product(["evaluate", "cross_validate"],
                                             [["f1_score_weighted", "unweighted_kappa", "accuracy"]],
                                             [[], ["accuracy"], ["accuracy", "unweighted_kappa"]]):
        yield (check_metrics_and_objectives_overlap, task, metrics, objectives)<|MERGE_RESOLUTION|>--- conflicted
+++ resolved
@@ -98,11 +98,10 @@
     for output_file in glob(join(output_dir, 'clf_metric_value_*')):
         os.unlink(output_file)
 
-<<<<<<< HEAD
     for output_file in glob(join(output_dir, 'clf_metrics_objective_overlap*')):
-=======
+        os.unlink(output_file)
+
     for output_file in glob(join(output_dir, 'pos_label_str_via_config*')):
->>>>>>> e6da3cae
         os.unlink(output_file)
 
     config_files = [join(config_dir,
@@ -111,11 +110,9 @@
     config_files.extend(glob(join(config_dir,
                                   'test_metric_values_for_classification_*.cfg')))
     config_files.extend(glob(join(config_dir,
-<<<<<<< HEAD
                                   'test_fancy_metrics_objective_overlap*.cfg')))
-=======
+    config_files.extend(glob(join(config_dir,
                                   'test_fancy_pos_label_str*.cfg')))
->>>>>>> e6da3cae
 
     for config_file in config_files:
         if exists(config_file):
@@ -207,8 +204,8 @@
         # if we are using the API, create a learner instance directly
         # otherwise run a configuration file to train a learner
         if use_api:
-            clf = Learner('LogisticRegression', pos_label_str=pos_label_str)
-            clf.train(train_fs, grid_search=False)
+        clf = Learner('LogisticRegression', pos_label_str=pos_label_str)
+        clf.train(train_fs, grid_search=False)
         else:
 
             train_file = join(_my_dir, 'train', 'pos_label_str_train.jsonlines')
@@ -319,7 +316,7 @@
         clf_skll = Learner('LogisticRegression',
                            pos_label_str=pos_label_str,
                            probability=probability)
-        clf_skll.train(train_fs, grid_search=False)
+    clf_skll.train(train_fs, grid_search=False)
     else:
         train_file = join(_my_dir, 'train', 'pos_label_str_train.jsonlines')
         output_dir = join(_my_dir, 'output')
@@ -364,11 +361,11 @@
          use_pos_label_str,
          probability,
          use_api) in product([['B', 'C'],
-                              [1, 2],
-                              ['FRAG', 'NONE']],
+                                  [1, 2],
+                                  ['FRAG', 'NONE']],
+                                 [True, False],
                              [True, False],
-                             [True, False],
-                             [True, False]):
+                                 [True, False]):
 
         yield (check_binary_predictions_for_pos_label_str,
                unique_label_list,
